--- conflicted
+++ resolved
@@ -26,12 +26,9 @@
 
 import { DesktopOnlyView, MobileOrTabletView } from 'components/Media';
 import useExchange from 'sections/exchange/hooks/useExchange';
-<<<<<<< HEAD
 import { CurrencyKey } from 'constants/currency';
-=======
 import useChartWideWidth from 'sections/exchange/hooks/useChartWideWidth';
 import { DEFAULT_WIDTH } from 'sections/exchange/TradeCard/constants';
->>>>>>> 568a3bf8
 
 const ExchangePage = () => {
 	const { t } = useTranslation();
