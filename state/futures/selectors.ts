import { createSelector } from '@reduxjs/toolkit';
import { wei } from '@synthetixio/wei';

import { DEFAULT_LEVERAGE, DEFAULT_NP_LEVERAGE_ADJUSTMENT } from 'constants/defaults';
import { DEFAULT_MAX_LEVERAGE } from 'constants/futures';
import { TransactionStatus } from 'sdk/types/common';
import { FuturesPosition } from 'sdk/types/futures';
import { unserializePotentialTrade } from 'sdk/utils/futures';
import { PositionSide } from 'sections/futures/types';
import { selectExchangeRates } from 'state/exchange/selectors';
import { accountType, deserializeWeiObject } from 'state/helpers';
import { RootState } from 'state/store';
import { selectWallet } from 'state/wallet/selectors';
import { newGetExchangeRatesForCurrencies } from 'utils/currencies';
import { zeroBN } from 'utils/formatters/number';
import {
	MarketKeyByAsset,
	unserializeCmBalanceInfo,
	unserializeCrossMarginSettings,
	unserializeFuturesVolumes,
	unserializeGasEstimate,
<<<<<<< HEAD
=======
	unserializeIsolatedMarginTradeInputs,
>>>>>>> 531e63d3
	unserializeMarkets,
	unserializeDelayedOrders,
} from 'utils/futures';

import { futuresPositionKeys } from './types';

export const selectFuturesType = (state: RootState) => state.futures.selectedType;

export const selectFuturesTransaction = (state: RootState) => state.futures.transaction;

export const selectCrossMarginAccount = (state: RootState) => state.futures.crossMargin.account;

export const selectMarketsQueryStatus = (state: RootState) => state.futures.queryStatuses.markets;

<<<<<<< HEAD
export const selectCrossMarginSelectedLeverage = (state: RootState) =>
	wei(state.futures.crossMargin.tradeInputs.leverage || DEFAULT_LEVERAGE);

=======
export const selectIsolatedLeverageInput = (state: RootState) =>
	state.futures.isolatedMargin.leverageInput;

export const selectCrossMarginSelectedLeverage = (state: RootState) =>
	wei(state.futures.crossMargin.tradeInputs.leverage || DEFAULT_LEVERAGE);

export const selectCrossMarginMarginDelta = (state: RootState) =>
	wei(state.futures.crossMargin.marginDelta || 0);

>>>>>>> 531e63d3
export const selectCrossMarginTransferOpen = (state: RootState) =>
	state.app.openModal === 'futures_cross_deposit' ||
	state.app.openModal === 'futures_cross_withdraw';

export const selectMarketKey = createSelector(
	(state: RootState) => state.futures[accountType(state.futures.selectedType)].selectedMarketAsset,
	(marketAsset) => MarketKeyByAsset[marketAsset]
);

export const selectMarketAsset = createSelector(
	(state: RootState) => state.futures,
	selectFuturesType,
	(futures, marginType) => futures[accountType(marginType)].selectedMarketAsset
);

export const selectMarketRate = createSelector(
	selectMarketKey,
	selectExchangeRates,
	(marketKey, exchangeRates) => newGetExchangeRatesForCurrencies(exchangeRates, marketKey, 'sUSD')
);

export const selectMarkets = createSelector(
	(state: RootState) => state.futures.markets,
	(markets) => unserializeMarkets(markets)
);

export const selectMarketVolumes = createSelector(
	(state: RootState) => state.futures.dailyMarketVolumes,
	(dailyMarketVolumes) => unserializeFuturesVolumes(dailyMarketVolumes)
);

export const selectMarketKeys = createSelector(
	(state: RootState) => state.futures.markets,
	(markets) => markets.map(({ asset }) => MarketKeyByAsset[asset])
);

export const selectMarketAssets = createSelector(
	(state: RootState) => state.futures.markets,
	(markets) => markets.map(({ asset }) => asset)
);

export const selectMarketInfo = createSelector(
	selectMarkets,
	selectMarketKey,
	(markets, selectedMarket) => {
		return markets.find((market) => market.marketKey === selectedMarket);
	}
);

export const selectFundingRate = createSelector(selectMarketInfo, (marketInfo) => {
	return marketInfo?.currentFundingRate;
});

export const selectMarketAssetRate = createSelector(
	(state: RootState) => state.futures[accountType(state.futures.selectedType)].selectedMarketAsset,
	selectExchangeRates,
	(marketAsset, exchangeRates) => {
		return newGetExchangeRatesForCurrencies(exchangeRates, marketAsset, 'sUSD');
	}
);

<<<<<<< HEAD
export const selectIsolatedTradeInputs = createSelector(
	(state: RootState) => state.futures.isolatedMargin.tradeInputs,
	(tradeInputs) => tradeInputs
);

export const selectIsolatedPriceImpact = createSelector(
	(state: RootState) => state.futures.isolatedMargin.priceImpact,
	(priceImpact) => priceImpact
);

=======
>>>>>>> 531e63d3
export const selectFuturesAccount = createSelector(
	selectFuturesType,
	selectWallet,
	selectCrossMarginAccount,
	(selectedType, wallet, crossMarginAccount) => {
		return selectedType === 'cross_margin' ? crossMarginAccount : wallet;
	}
);

export const selectCrossMarginPositions = createSelector(
	(state: RootState) => state.futures,
	(futures) => {
		return futures.crossMargin.account && futures.crossMargin.positions[futures.crossMargin.account]
			? futures.crossMargin.positions[futures.crossMargin.account].map(
					// TODO: Maybe change to explicit serializing functions to avoid casting
					(p) => deserializeWeiObject(p, futuresPositionKeys) as FuturesPosition
			  )
			: [];
	}
);

export const selectIsolatedMarginPositions = createSelector(
	selectWallet,
	(state: RootState) => state.futures,
	(wallet, futures) => {
		if (!wallet) return [];
		return futures.isolatedMargin.positions[wallet]
			? futures.isolatedMargin.positions[wallet].map(
					// TODO: Maybe change to explicit serializing functions to avoid casting
					(p) => deserializeWeiObject(p, futuresPositionKeys) as FuturesPosition
			  )
			: [];
	}
);

export const selectFuturesPositions = createSelector(
	selectCrossMarginPositions,
	selectIsolatedMarginPositions,
	(state: RootState) => state.futures.selectedType,
	(crossMarginPositions, isolatedMarginPositions, selectedType) => {
		return selectedType === 'cross_margin' ? crossMarginPositions : isolatedMarginPositions;
	}
);

<<<<<<< HEAD
=======
export const selectActiveIsolatedPositionsCount = createSelector(
	selectIsolatedMarginPositions,
	(positions) => {
		return positions.filter((p) => !!p.position).length;
	}
);

export const selectActiveCrossPositionsCount = createSelector(
	selectCrossMarginPositions,
	(positions) => {
		return positions.filter((p) => !!p.position).length;
	}
);

>>>>>>> 531e63d3
export const selectSubmittingFuturesTx = createSelector(
	(state: RootState) => state.futures,
	(futures) => {
		return (
			futures.transaction?.status === TransactionStatus.AwaitingExecution ||
			futures.transaction?.status === TransactionStatus.Executed
		);
	}
);

export const selectIsClosingPosition = createSelector(
	selectSubmittingFuturesTx,
	(state: RootState) => state.futures,
	(submitting, futures) => {
		return (
			(futures.transaction?.type === 'close_isolated' ||
				futures.transaction?.type === 'close_cross_margin') &&
			submitting
		);
	}
);

export const selectIsSubmittingCrossTransfer = createSelector(
	selectSubmittingFuturesTx,
	(state: RootState) => state.futures,
	(submitting, futures) => {
		return (
			(futures.transaction?.type === 'deposit_cross_margin' ||
				futures.transaction?.type === 'withdraw_cross_margin') &&
			submitting
		);
	}
);

export const selectIsApprovingCrossDeposit = createSelector(
	selectSubmittingFuturesTx,
	(state: RootState) => state.futures,
	(submitting, futures) => {
		return futures.transaction?.type === 'approve_cross_margin' && submitting;
	}
);

export const selectIsSubmittingIsolatedTransfer = createSelector(
	selectSubmittingFuturesTx,
	(state: RootState) => state.futures,
	(submitting, futures) => {
		return (
			(futures.transaction?.type === 'deposit_isolated' ||
				futures.transaction?.type === 'withdraw_isolated') &&
			submitting
		);
	}
);

export const selectIsolatedTransferError = createSelector(
	(state: RootState) => state.futures,
	(futures) => {
		return (futures.transaction?.type === 'deposit_isolated' ||
			futures.transaction?.type === 'withdraw_isolated') &&
			futures.transaction?.status === TransactionStatus.Failed
			? futures.transaction?.error ?? 'Transaction failed'
			: null;
	}
);

export const selectIsModifyingIsolatedPosition = createSelector(
	selectSubmittingFuturesTx,
	(state: RootState) => state.futures,
	(submitting, futures) => {
		return futures.transaction?.type === 'modify_isolated' && submitting;
	}
);

export const selectIsMarketCapReached = createSelector(
	(state: RootState) => state.futures[accountType(state.futures.selectedType)].leverageSide,
	selectMarketInfo,
	selectMarketAssetRate,
	(leverageSide, marketInfo, marketAssetRate) => {
		const maxMarketValueUSD = marketInfo?.marketLimit ?? wei(0);
		const marketSize = marketInfo?.marketSize ?? wei(0);
		const marketSkew = marketInfo?.marketSkew ?? wei(0);

		return leverageSide === PositionSide.LONG
			? marketSize.add(marketSkew).div('2').abs().mul(marketAssetRate).gte(maxMarketValueUSD)
			: marketSize.sub(marketSkew).div('2').abs().mul(marketAssetRate).gte(maxMarketValueUSD);
	}
);

export const selectPosition = createSelector(
	selectFuturesPositions,
	selectMarketInfo,
	(positions, market) => {
		const position = positions.find((p) => p.marketKey === market?.marketKey);
		return position
			? (deserializeWeiObject(position, futuresPositionKeys) as FuturesPosition)
			: undefined;
	}
);

export const selectOrderType = createSelector(
	(state: RootState) => state.futures,
	(futures) => futures[accountType(futures.selectedType)].orderType
);

export const selectLeverageSide = createSelector(
	(state: RootState) => state.futures,
	(futures) => futures[accountType(futures.selectedType)].leverageSide
);

export const selectMaxLeverage = createSelector(
	selectPosition,
	selectOrderType,
	selectMarketInfo,
	selectLeverageSide,
	selectFuturesType,
	(position, orderType, market, leverageSide, futuresType) => {
		const positionLeverage = position?.position?.leverage ?? wei(0);
		const positionSide = position?.position?.side;
		const marketMaxLeverage = market?.maxLeverage ?? DEFAULT_MAX_LEVERAGE;
		const adjustedMaxLeverage =
			orderType === 'delayed'
				? marketMaxLeverage.mul(DEFAULT_NP_LEVERAGE_ADJUSTMENT)
				: marketMaxLeverage;

		if (!positionLeverage || positionLeverage.eq(wei(0))) return adjustedMaxLeverage;
		if (futuresType === 'cross_margin') return adjustedMaxLeverage;
		if (positionSide === leverageSide) {
			return adjustedMaxLeverage?.sub(positionLeverage);
		} else {
			return positionLeverage.add(adjustedMaxLeverage);
		}
	}
);

export const selectAboveMaxLeverage = createSelector(
	selectMaxLeverage,
	selectPosition,
	(maxLeverage, position) => {
		return position?.position?.leverage && maxLeverage.lt(position.position.leverage);
	}
);

<<<<<<< HEAD
export const selectCrossMarginTradeInputs = (state: RootState) =>
	state.futures.crossMargin.tradeInputs;

export const selectIsolatedMarginTradeInputs = (state: RootState) =>
	state.futures.isolatedMargin.tradeInputs;

export const selectTradeSizeInputs = createSelector(
	selectLeverageSide,
	selectFuturesType,
	selectCrossMarginTradeInputs,
	selectIsolatedMarginTradeInputs,
	(side, type, crossMarginInputs, isolatedInputs) => {
		const inputs = type === 'cross_margin' ? crossMarginInputs : isolatedInputs;
		const weiValues = {
			susdSizeWei: wei(inputs.susdSize || 0),
			nativeSizeWei: wei(inputs.nativeSize || 0),
		};
		const deltas = {
			susdSizeDelta:
				side === PositionSide.LONG ? wei(inputs.susdSize || 0) : wei(inputs.susdSize || 0).neg(),
			nativeSizeDelta:
				side === PositionSide.LONG ? wei(inputs.nativeSize || 0) : wei(inputs.susdSize || 0).neg(),
		};
		return {
			...inputs,
			...weiValues,
			...deltas,
		};
	}
);
=======
export const selectCrossMarginTradeInputs = createSelector(
	selectLeverageSide,
	(state: RootState) => state.futures.crossMargin.tradeInputs,
	(side, tradeInputs) => {
		const inputs = unserializeCrossMarginTradeInputs(tradeInputs);
		const deltas = {
			susdSizeDelta: side === PositionSide.LONG ? inputs.susdSize : inputs.susdSize.neg(),
			nativeSizeDelta: side === PositionSide.LONG ? inputs.nativeSize : inputs.nativeSize.neg(),
		};
		return {
			...inputs,
			...deltas,
			susdSizeString: tradeInputs.susdSize,
			nativeSizeString: tradeInputs.nativeSize,
		};
	}
);

export const selectIsolatedMarginTradeInputs = createSelector(
	selectLeverageSide,
	(state: RootState) => state.futures.isolatedMargin.tradeInputs,
	(side, tradeInputs) => {
		const inputs = unserializeIsolatedMarginTradeInputs(tradeInputs);
		const deltas = {
			susdSizeDelta: side === PositionSide.LONG ? inputs.susdSize : inputs.susdSize.neg(),
			nativeSizeDelta: side === PositionSide.LONG ? inputs.nativeSize : inputs.nativeSize.neg(),
		};
		return {
			...inputs,
			...deltas,
			susdSizeString: tradeInputs.susdSize,
			nativeSizeString: tradeInputs.nativeSize,
		};
	}
);
export const selectDynamicFeeRate = (state: RootState) => wei(state.futures.dynamicFeeRate);

export const selectIsolatedMarginFee = (state: RootState) =>
	wei(state.futures.isolatedMargin.tradeFee);

export const selectKeeperEthBalance = (state: RootState) =>
	wei(state.futures.crossMargin.keeperEthBalance);

export const selectCrossMarginTradeFees = createSelector(
	(state: RootState) => state.futures.crossMargin.fees,
	(fees) => {
		return {
			staticFee: wei(fees.staticFee),
			crossMarginFee: wei(fees.crossMarginFee),
			keeperEthDeposit: wei(fees.keeperEthDeposit),
			limitStopOrderFee: wei(fees.limitStopOrderFee),
			total: wei(fees.total),
		};
	}
);

export const selectTradeSizeInputs = createSelector(
	selectFuturesType,
	selectCrossMarginTradeInputs,
	selectIsolatedMarginTradeInputs,
	(type, crossMarginInputs, isolatedInputs) => {
		return type === 'cross_margin' ? crossMarginInputs : isolatedInputs;
	}
);

export const selectCrossMarginOrderPrice = (state: RootState) =>
	state.futures.crossMargin.orderPrice.price ?? '';
>>>>>>> 531e63d3

export const selectIsolatedMarginLeverage = createSelector(
	selectPosition,
	selectIsolatedMarginTradeInputs,
	(position, { susdSize }) => {
		const remainingMargin = position?.remainingMargin;
		if (!remainingMargin || remainingMargin.eq(0) || !susdSize) return wei(0);
<<<<<<< HEAD
		return wei(susdSize || 0).div(remainingMargin);
=======
		return susdSize.div(remainingMargin);
>>>>>>> 531e63d3
	}
);

export const selectNextPriceDisclaimer = createSelector(
	selectMaxLeverage,
	selectCrossMarginTradeInputs,
	(maxLeverage, { leverage }) => {
		return wei(leverage || 0).gte(maxLeverage.sub(wei(1))) && wei(leverage || 0).lte(maxLeverage);
	}
);

export const selectPlaceOrderTranslationKey = createSelector(
	selectPosition,
	selectFuturesType,
	(state: RootState) => state.futures[accountType(state.futures.selectedType)].orderType,
	(state: RootState) => state.futures.crossMargin.balanceInfo,
	selectIsMarketCapReached,
	(position, selectedType, orderType, { freeMargin }, isMarketCapReached) => {
		let remainingMargin;
		if (selectedType === 'isolated_margin') {
			remainingMargin = position?.remainingMargin || zeroBN;
		} else {
			const positionMargin = position?.remainingMargin || zeroBN;
			remainingMargin = positionMargin.add(freeMargin);
		}

		if (orderType === 'delayed') return 'futures.market.trade.button.place-delayed-order';
		if (orderType === 'limit') return 'futures.market.trade.button.place-limit-order';
		if (orderType === 'stop market') return 'futures.market.trade.button.place-stop-order';
		if (!!position?.position) return 'futures.market.trade.button.modify-position';
		return remainingMargin.lt('50')
			? 'futures.market.trade.button.deposit-margin-minimum'
			: isMarketCapReached
			? 'futures.market.trade.button.oi-caps-reached'
			: 'futures.market.trade.button.open-position';
	}
);

export const selectCrossMarginBalanceInfo = (state: RootState) =>
	unserializeCmBalanceInfo(state.futures.crossMargin.balanceInfo);

export const selectFuturesPortfolio = createSelector(
	selectCrossMarginPositions,
	selectIsolatedMarginPositions,
	selectCrossMarginBalanceInfo,
	(crossPositions, isolatedPositions, { freeMargin }) => {
		const isolatedValue =
			isolatedPositions.reduce((sum, { remainingMargin }) => sum.add(remainingMargin), wei(0)) ??
			wei(0);
		const crossValue =
			crossPositions.reduce((sum, { remainingMargin }) => sum.add(remainingMargin), wei(0)) ??
			wei(0);
		const totalValue = isolatedValue.add(crossValue).add(freeMargin);

		return {
			total: totalValue,
			crossMarginFutures: crossValue.add(freeMargin),
			isolatedMarginFutures: isolatedValue,
		};
	}
);

export const selectCrossMarginOpenOrders = createSelector(
	(state: RootState) => state.futures,
	(futures) => {
		return unserializeDelayedOrders(futures.crossMargin.openOrders);
	}
);

export const selectIsolatedMarginOpenOrders = createSelector(
	(state: RootState) => state.futures,
	(futures) => {
		return unserializeDelayedOrders(futures.isolatedMargin.openOrders);
	}
);

export const selectTradePreview = createSelector(
	selectFuturesType,
	(state: RootState) => state.futures,
	(type, futures) => {
		const preview = futures[accountType(type)].tradePreview.data;
		return preview ? unserializePotentialTrade(preview) : null;
	}
);

export const selectTradePreviewError = createSelector(
	selectFuturesType,
	(state: RootState) => state.futures,
	(type, futures) => {
		return futures[accountType(type)].tradePreview.error;
	}
);

export const selectTradePreviewStatus = createSelector(
	selectFuturesType,
	(state: RootState) => state.futures,
	(type, futures) => {
		return type === 'cross_margin'
			? futures.queryStatuses.crossMarginTradePreview
			: futures.queryStatuses.isolatedTradePreview;
	}
);

export const selectTradePreview = createSelector(
	selectFuturesType,
	(state: RootState) => state.futures,
	(type, futures) => {
		const preview = futures[accountType(type)].tradePreview;
		return preview ? unserializePotentialTrade(preview) : null;
	}
);

export const selectTradePreviewError = createSelector(
	selectFuturesType,
	(state: RootState) => state.futures,
	(type, futures) => {
		return type === 'cross_margin'
			? futures.queryStatuses.crossMarginTradePreview.error
			: futures.queryStatuses.isolatedTradePreview.error;
	}
);

export const selectTradePreviewStatus = createSelector(
	selectFuturesType,
	(state: RootState) => state.futures,
	(type, futures) => {
		return type === 'cross_margin'
			? futures.queryStatuses.crossMarginTradePreview
			: futures.queryStatuses.isolatedTradePreview;
	}
);

export const selectOpenOrders = createSelector(
	selectCrossMarginOpenOrders,
	selectIsolatedMarginOpenOrders,
	selectFuturesType,
	(crossOrders, isolatedOrder, futuresType) => {
		return futuresType === 'cross_margin' ? crossOrders : isolatedOrder;
	}
);

export const selectOpenOrder = createSelector(
	selectCrossMarginOpenOrders,
	selectIsolatedMarginOpenOrders,
	selectFuturesType,
	selectMarketKey,
	(crossOrders, isolatedOrder, futuresType, marketKey) => {
		const orders = futuresType === 'cross_margin' ? crossOrders : isolatedOrder;
		return orders.find((o) => o.marketKey === marketKey);
	}
);

export const selectCrossMarginSettings = createSelector(
	(state: RootState) => state.futures.crossMargin.settings,
	(settings) => unserializeCrossMarginSettings(settings)
);

<<<<<<< HEAD
export const selectMarketFeeRates = createSelector(
	selectMarkets,
	selectMarketKey,
	selectCrossMarginSettings,
	(markets, selectedMarket, crossMarginSettings) => {
		const feeRates = markets.find((market) => market.marketKey === selectedMarket)?.feeRates;
		return {
			...feeRates,
			...crossMarginSettings,
		};
	}
=======
export const selectIsAdvancedOrder = createSelector(
	(state: RootState) => state.futures.crossMargin.orderType,
	(type) => type === 'limit' || type === 'stop market'
>>>>>>> 531e63d3
);

export const selectModifyIsolatedGasEstimate = createSelector(
	(state: RootState) => state.futures.transactionEstimations,
	(transactionEstimations) => {
		const estimate = transactionEstimations['modify_isolated'];
		if (estimate) return unserializeGasEstimate(estimate);
		return null;
	}
);<|MERGE_RESOLUTION|>--- conflicted
+++ resolved
@@ -19,12 +19,10 @@
 	unserializeCrossMarginSettings,
 	unserializeFuturesVolumes,
 	unserializeGasEstimate,
-<<<<<<< HEAD
-=======
 	unserializeIsolatedMarginTradeInputs,
->>>>>>> 531e63d3
 	unserializeMarkets,
 	unserializeDelayedOrders,
+	unserializeCrossMarginTradeInputs,
 } from 'utils/futures';
 
 import { futuresPositionKeys } from './types';
@@ -37,21 +35,15 @@
 
 export const selectMarketsQueryStatus = (state: RootState) => state.futures.queryStatuses.markets;
 
-<<<<<<< HEAD
+export const selectIsolatedLeverageInput = (state: RootState) =>
+	state.futures.isolatedMargin.leverageInput;
+
 export const selectCrossMarginSelectedLeverage = (state: RootState) =>
 	wei(state.futures.crossMargin.tradeInputs.leverage || DEFAULT_LEVERAGE);
 
-=======
-export const selectIsolatedLeverageInput = (state: RootState) =>
-	state.futures.isolatedMargin.leverageInput;
-
-export const selectCrossMarginSelectedLeverage = (state: RootState) =>
-	wei(state.futures.crossMargin.tradeInputs.leverage || DEFAULT_LEVERAGE);
-
 export const selectCrossMarginMarginDelta = (state: RootState) =>
 	wei(state.futures.crossMargin.marginDelta || 0);
 
->>>>>>> 531e63d3
 export const selectCrossMarginTransferOpen = (state: RootState) =>
 	state.app.openModal === 'futures_cross_deposit' ||
 	state.app.openModal === 'futures_cross_withdraw';
@@ -105,6 +97,11 @@
 	return marketInfo?.currentFundingRate;
 });
 
+export const selectIsolatedPriceImpact = createSelector(
+	(state: RootState) => state.futures.isolatedMargin.priceImpact,
+	(priceImpact) => wei(priceImpact, 0)
+);
+
 export const selectMarketAssetRate = createSelector(
 	(state: RootState) => state.futures[accountType(state.futures.selectedType)].selectedMarketAsset,
 	selectExchangeRates,
@@ -113,19 +110,6 @@
 	}
 );
 
-<<<<<<< HEAD
-export const selectIsolatedTradeInputs = createSelector(
-	(state: RootState) => state.futures.isolatedMargin.tradeInputs,
-	(tradeInputs) => tradeInputs
-);
-
-export const selectIsolatedPriceImpact = createSelector(
-	(state: RootState) => state.futures.isolatedMargin.priceImpact,
-	(priceImpact) => priceImpact
-);
-
-=======
->>>>>>> 531e63d3
 export const selectFuturesAccount = createSelector(
 	selectFuturesType,
 	selectWallet,
@@ -170,8 +154,6 @@
 	}
 );
 
-<<<<<<< HEAD
-=======
 export const selectActiveIsolatedPositionsCount = createSelector(
 	selectIsolatedMarginPositions,
 	(positions) => {
@@ -186,7 +168,6 @@
 	}
 );
 
->>>>>>> 531e63d3
 export const selectSubmittingFuturesTx = createSelector(
 	(state: RootState) => state.futures,
 	(futures) => {
@@ -329,38 +310,6 @@
 	}
 );
 
-<<<<<<< HEAD
-export const selectCrossMarginTradeInputs = (state: RootState) =>
-	state.futures.crossMargin.tradeInputs;
-
-export const selectIsolatedMarginTradeInputs = (state: RootState) =>
-	state.futures.isolatedMargin.tradeInputs;
-
-export const selectTradeSizeInputs = createSelector(
-	selectLeverageSide,
-	selectFuturesType,
-	selectCrossMarginTradeInputs,
-	selectIsolatedMarginTradeInputs,
-	(side, type, crossMarginInputs, isolatedInputs) => {
-		const inputs = type === 'cross_margin' ? crossMarginInputs : isolatedInputs;
-		const weiValues = {
-			susdSizeWei: wei(inputs.susdSize || 0),
-			nativeSizeWei: wei(inputs.nativeSize || 0),
-		};
-		const deltas = {
-			susdSizeDelta:
-				side === PositionSide.LONG ? wei(inputs.susdSize || 0) : wei(inputs.susdSize || 0).neg(),
-			nativeSizeDelta:
-				side === PositionSide.LONG ? wei(inputs.nativeSize || 0) : wei(inputs.susdSize || 0).neg(),
-		};
-		return {
-			...inputs,
-			...weiValues,
-			...deltas,
-		};
-	}
-);
-=======
 export const selectCrossMarginTradeInputs = createSelector(
 	selectLeverageSide,
 	(state: RootState) => state.futures.crossMargin.tradeInputs,
@@ -385,8 +334,10 @@
 	(side, tradeInputs) => {
 		const inputs = unserializeIsolatedMarginTradeInputs(tradeInputs);
 		const deltas = {
-			susdSizeDelta: side === PositionSide.LONG ? inputs.susdSize : inputs.susdSize.neg(),
-			nativeSizeDelta: side === PositionSide.LONG ? inputs.nativeSize : inputs.nativeSize.neg(),
+			susdSizeDelta:
+				side === PositionSide.LONG ? inputs.susdSize.abs() : inputs.susdSize.abs().neg(),
+			nativeSizeDelta:
+				side === PositionSide.LONG ? inputs.nativeSize.abs() : inputs.nativeSize.abs().neg(),
 		};
 		return {
 			...inputs,
@@ -428,7 +379,6 @@
 
 export const selectCrossMarginOrderPrice = (state: RootState) =>
 	state.futures.crossMargin.orderPrice.price ?? '';
->>>>>>> 531e63d3
 
 export const selectIsolatedMarginLeverage = createSelector(
 	selectPosition,
@@ -436,11 +386,7 @@
 	(position, { susdSize }) => {
 		const remainingMargin = position?.remainingMargin;
 		if (!remainingMargin || remainingMargin.eq(0) || !susdSize) return wei(0);
-<<<<<<< HEAD
-		return wei(susdSize || 0).div(remainingMargin);
-=======
 		return susdSize.div(remainingMargin);
->>>>>>> 531e63d3
 	}
 );
 
@@ -521,7 +467,7 @@
 	selectFuturesType,
 	(state: RootState) => state.futures,
 	(type, futures) => {
-		const preview = futures[accountType(type)].tradePreview.data;
+		const preview = futures[accountType(type)].tradePreview;
 		return preview ? unserializePotentialTrade(preview) : null;
 	}
 );
@@ -530,7 +476,9 @@
 	selectFuturesType,
 	(state: RootState) => state.futures,
 	(type, futures) => {
-		return futures[accountType(type)].tradePreview.error;
+		return type === 'cross_margin'
+			? futures.queryStatuses.crossMarginTradePreview.error
+			: futures.queryStatuses.isolatedTradePreview.error;
 	}
 );
 
@@ -544,35 +492,6 @@
 	}
 );
 
-export const selectTradePreview = createSelector(
-	selectFuturesType,
-	(state: RootState) => state.futures,
-	(type, futures) => {
-		const preview = futures[accountType(type)].tradePreview;
-		return preview ? unserializePotentialTrade(preview) : null;
-	}
-);
-
-export const selectTradePreviewError = createSelector(
-	selectFuturesType,
-	(state: RootState) => state.futures,
-	(type, futures) => {
-		return type === 'cross_margin'
-			? futures.queryStatuses.crossMarginTradePreview.error
-			: futures.queryStatuses.isolatedTradePreview.error;
-	}
-);
-
-export const selectTradePreviewStatus = createSelector(
-	selectFuturesType,
-	(state: RootState) => state.futures,
-	(type, futures) => {
-		return type === 'cross_margin'
-			? futures.queryStatuses.crossMarginTradePreview
-			: futures.queryStatuses.isolatedTradePreview;
-	}
-);
-
 export const selectOpenOrders = createSelector(
 	selectCrossMarginOpenOrders,
 	selectIsolatedMarginOpenOrders,
@@ -598,23 +517,9 @@
 	(settings) => unserializeCrossMarginSettings(settings)
 );
 
-<<<<<<< HEAD
-export const selectMarketFeeRates = createSelector(
-	selectMarkets,
-	selectMarketKey,
-	selectCrossMarginSettings,
-	(markets, selectedMarket, crossMarginSettings) => {
-		const feeRates = markets.find((market) => market.marketKey === selectedMarket)?.feeRates;
-		return {
-			...feeRates,
-			...crossMarginSettings,
-		};
-	}
-=======
 export const selectIsAdvancedOrder = createSelector(
 	(state: RootState) => state.futures.crossMargin.orderType,
 	(type) => type === 'limit' || type === 'stop market'
->>>>>>> 531e63d3
 );
 
 export const selectModifyIsolatedGasEstimate = createSelector(
