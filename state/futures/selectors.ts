import { createSelector } from '@reduxjs/toolkit';
import { wei } from '@synthetixio/wei';

import { DEFAULT_LEVERAGE, DEFAULT_NP_LEVERAGE_ADJUSTMENT } from 'constants/defaults';
import { DEFAULT_MAX_LEVERAGE } from 'constants/futures';
import { TransactionStatus } from 'sdk/types/common';
import { FuturesPosition } from 'sdk/types/futures';
import { unserializePotentialTrade } from 'sdk/utils/futures';
import { PositionSide } from 'sections/futures/types';
import { accountType, deserializeWeiObject } from 'state/helpers';
import { selectPrices } from 'state/prices/selectors';
import { RootState } from 'state/store';
import { selectWallet } from 'state/wallet/selectors';
<<<<<<< HEAD
import { sameSide } from 'utils/costCalculations';
=======
import { newGetExchangeRatesForCurrencies } from 'utils/currencies';
>>>>>>> 898a6f3d
import { zeroBN } from 'utils/formatters/number';
import {
	MarketKeyByAsset,
	unserializeCmBalanceInfo,
	unserializeCrossMarginSettings,
<<<<<<< HEAD
=======
	unserializeCrossMarginTradeInputs,
	unserializeFundingRates,
	unserializeFuturesOrders,
>>>>>>> 898a6f3d
	unserializeFuturesVolumes,
	unserializeGasEstimate,
	unserializeIsolatedMarginTradeInputs,
	unserializeMarkets,
<<<<<<< HEAD
	unserializeDelayedOrders,
	unserializeCrossMarginTradeInputs,
} from 'utils/futures';

import { futuresPositionKeys } from './types';
=======
} from 'utils/futures';

import { FundingRate, futuresPositionKeys } from './types';
>>>>>>> 898a6f3d

export const selectFuturesType = (state: RootState) => state.futures.selectedType;

export const selectFuturesTransaction = (state: RootState) => state.futures.transaction;

export const selectCrossMarginAccount = (state: RootState) => state.futures.crossMargin.account;

export const selectMarketsQueryStatus = (state: RootState) => state.futures.queryStatuses.markets;

export const selectIsolatedLeverageInput = (state: RootState) =>
	state.futures.isolatedMargin.leverageInput;

<<<<<<< HEAD
export const selectCrossMarginSelectedLeverage = (state: RootState) =>
	wei(state.futures.crossMargin.tradeInputs.leverage || DEFAULT_LEVERAGE);

=======
>>>>>>> 898a6f3d
export const selectCrossMarginMarginDelta = (state: RootState) =>
	wei(state.futures.crossMargin.marginDelta || 0);

export const selectCrossMarginTransferOpen = (state: RootState) =>
	state.app.openModal === 'futures_cross_deposit' ||
	state.app.openModal === 'futures_cross_withdraw';

export const selectMarketKey = createSelector(
	(state: RootState) => state.futures[accountType(state.futures.selectedType)].selectedMarketAsset,
	(marketAsset) => MarketKeyByAsset[marketAsset]
);

export const selectMarketAsset = createSelector(
	(state: RootState) => state.futures,
	selectFuturesType,
	(futures, marginType) => futures[accountType(marginType)].selectedMarketAsset
<<<<<<< HEAD
=======
);

export const selectMarketRate = createSelector(
	selectMarketKey,
	selectExchangeRates,
	(marketKey, exchangeRates) => newGetExchangeRatesForCurrencies(exchangeRates, marketKey, 'sUSD')
>>>>>>> 898a6f3d
);

export const selectMarkets = createSelector(
	(state: RootState) => state.futures.markets,
	(markets) => unserializeMarkets(markets)
);

export const selectMarketVolumes = createSelector(
	(state: RootState) => state.futures.dailyMarketVolumes,
	(dailyMarketVolumes) => unserializeFuturesVolumes(dailyMarketVolumes)
);

export const selectMarketKeys = createSelector(
	(state: RootState) => state.futures.markets,
	(markets) => markets.map(({ asset }) => MarketKeyByAsset[asset])
);

export const selectMarketAssets = createSelector(
	(state: RootState) => state.futures.markets,
	(markets) => markets.map(({ asset }) => asset)
);

export const selectMarketInfo = createSelector(
	selectMarkets,
	selectMarketKey,
	(markets, selectedMarket) => {
		return markets.find((market) => market.marketKey === selectedMarket);
	}
);

export const selectFundingRate = createSelector(selectMarketInfo, (marketInfo) => {
	return marketInfo?.currentFundingRate;
});

export const selectIsolatedPriceImpact = createSelector(
	(state: RootState) => state.futures.isolatedMargin.priceImpact,
	(priceImpact) => wei(priceImpact, 0)
);

export const selectOrderType = createSelector(
	(state: RootState) => state.futures,
	(futures) => futures[accountType(futures.selectedType)].orderType
);

export const selectMarketPrice = createSelector(
	selectMarketAsset,
	selectPrices,
	(marketAsset, prices) => {
		const price = prices[marketAsset];
		// Note this assumes the order type is always delayed off chain
		return price?.offChain ?? price?.onChain ?? wei(0);
	}
);

<<<<<<< HEAD
export const selectSkewAdjustedPrice = createSelector(
	selectMarketPrice,
	selectMarketInfo,
	(price, marketInfo) => {
		if (!marketInfo?.marketSkew || !marketInfo?.settings.skewScale) return price;
		return wei(price).mul(wei(marketInfo.marketSkew).div(marketInfo.settings.skewScale).add(1));
	}
);

export const selectMarketPrices = createSelector(
	selectMarketAsset,
	selectPrices,
	(marketAsset, prices) => {
		return prices[marketAsset] ?? {};
=======
export const selectMarketInfo = createSelector(
	selectMarkets,
	selectMarketKey,
	(markets, selectedMarket) => {
		return markets.find((market) => market.marketKey === selectedMarket);
	}
);
export const selectMarketAssetRate = createSelector(
	(state: RootState) => state.futures[accountType(state.futures.selectedType)].selectedMarketAsset,
	selectExchangeRates,
	(marketAsset, exchangeRates) => {
		return newGetExchangeRatesForCurrencies(exchangeRates, marketAsset, 'sUSD');
>>>>>>> 898a6f3d
	}
);

export const selectFuturesAccount = createSelector(
	selectFuturesType,
	selectWallet,
	selectCrossMarginAccount,
	(selectedType, wallet, crossMarginAccount) => {
		return selectedType === 'cross_margin' ? crossMarginAccount : wallet;
	}
);

export const selectCrossMarginPositions = createSelector(
	(state: RootState) => state.futures,
	(futures) => {
		return futures.crossMargin.account && futures.crossMargin.positions[futures.crossMargin.account]
			? futures.crossMargin.positions[futures.crossMargin.account].map(
					// TODO: Maybe change to explicit serializing functions to avoid casting
					(p) => deserializeWeiObject(p, futuresPositionKeys) as FuturesPosition
			  )
			: [];
	}
);

export const selectIsolatedMarginPositions = createSelector(
	selectWallet,
	(state: RootState) => state.futures,
	(wallet, futures) => {
		if (!wallet) return [];
		return futures.isolatedMargin.positions[wallet]
			? futures.isolatedMargin.positions[wallet].map(
					// TODO: Maybe change to explicit serializing functions to avoid casting
					(p) => deserializeWeiObject(p, futuresPositionKeys) as FuturesPosition
			  )
			: [];
	}
);

export const selectFuturesPositions = createSelector(
	selectCrossMarginPositions,
	selectIsolatedMarginPositions,
	(state: RootState) => state.futures.selectedType,
	(crossMarginPositions, isolatedMarginPositions, selectedType) => {
		return selectedType === 'cross_margin' ? crossMarginPositions : isolatedMarginPositions;
	}
);

export const selectActiveIsolatedPositionsCount = createSelector(
	selectIsolatedMarginPositions,
	(positions) => {
		return positions.filter((p) => !!p.position).length;
	}
);

export const selectActiveCrossPositionsCount = createSelector(
	selectCrossMarginPositions,
	(positions) => {
		return positions.filter((p) => !!p.position).length;
	}
);

export const selectSubmittingFuturesTx = createSelector(
	(state: RootState) => state.futures,
	(futures) => {
		return (
			futures.transaction?.status === TransactionStatus.AwaitingExecution ||
			futures.transaction?.status === TransactionStatus.Executed
		);
	}
);

export const selectIsClosingPosition = createSelector(
	selectSubmittingFuturesTx,
	(state: RootState) => state.futures,
	(submitting, futures) => {
		return (
			(futures.transaction?.type === 'close_isolated' ||
				futures.transaction?.type === 'close_cross_margin') &&
			submitting
		);
	}
);

export const selectIsSubmittingCrossTransfer = createSelector(
	selectSubmittingFuturesTx,
	(state: RootState) => state.futures,
	(submitting, futures) => {
		return (
			(futures.transaction?.type === 'deposit_cross_margin' ||
				futures.transaction?.type === 'withdraw_cross_margin') &&
			submitting
		);
	}
);

export const selectIsApprovingCrossDeposit = createSelector(
	selectSubmittingFuturesTx,
	(state: RootState) => state.futures,
	(submitting, futures) => {
		return futures.transaction?.type === 'approve_cross_margin' && submitting;
	}
);

export const selectIsSubmittingIsolatedTransfer = createSelector(
	selectSubmittingFuturesTx,
	(state: RootState) => state.futures,
	(submitting, futures) => {
		return (
			(futures.transaction?.type === 'deposit_isolated' ||
				futures.transaction?.type === 'withdraw_isolated') &&
			submitting
		);
	}
);

export const selectIsolatedTransferError = createSelector(
	(state: RootState) => state.futures,
	(futures) => {
		return (futures.transaction?.type === 'deposit_isolated' ||
			futures.transaction?.type === 'withdraw_isolated') &&
			futures.transaction?.status === TransactionStatus.Failed
			? futures.transaction?.error ?? 'Transaction failed'
			: null;
	}
);

export const selectIsModifyingIsolatedPosition = createSelector(
	selectSubmittingFuturesTx,
	(state: RootState) => state.futures,
	(submitting, futures) => {
		return futures.transaction?.type === 'modify_isolated' && submitting;
	}
);

export const selectIsMarketCapReached = createSelector(
	(state: RootState) => state.futures[accountType(state.futures.selectedType)].leverageSide,
	selectMarketInfo,
	selectMarketPrice,
	(leverageSide, marketInfo, marketAssetRate) => {
		const maxMarketValueUSD = marketInfo?.marketLimit ?? wei(0);
		const marketSize = marketInfo?.marketSize ?? wei(0);
		const marketSkew = marketInfo?.marketSkew ?? wei(0);

		return leverageSide === PositionSide.LONG
			? marketSize.add(marketSkew).div('2').abs().mul(marketAssetRate).gte(maxMarketValueUSD)
			: marketSize.sub(marketSkew).div('2').abs().mul(marketAssetRate).gte(maxMarketValueUSD);
	}
);

export const selectPosition = createSelector(
	selectFuturesPositions,
	selectMarketInfo,
	(positions, market) => {
		const position = positions.find((p) => p.marketKey === market?.marketKey);
		return position
			? (deserializeWeiObject(position, futuresPositionKeys) as FuturesPosition)
			: undefined;
	}
);

<<<<<<< HEAD
export const selectLeverageSide = createSelector(
	(state: RootState) => state.futures,
=======
export const selectOrderType = createSelector(
	(state: RootState) => state.futures,
	(futures) => futures[accountType(futures.selectedType)].orderType
);

export const selectLeverageSide = createSelector(
	(state: RootState) => state.futures,
>>>>>>> 898a6f3d
	(futures) => futures[accountType(futures.selectedType)].leverageSide
);

export const selectMaxLeverage = createSelector(
	selectPosition,
	selectOrderType,
	selectMarketInfo,
	selectLeverageSide,
	selectFuturesType,
	(position, orderType, market, leverageSide, futuresType) => {
		const positionLeverage = position?.position?.leverage ?? wei(0);
		const positionSide = position?.position?.side;
		const marketMaxLeverage = market?.maxLeverage ?? DEFAULT_MAX_LEVERAGE;
		const adjustedMaxLeverage =
			orderType === 'delayed' || orderType === 'delayed offchain'
				? marketMaxLeverage.mul(DEFAULT_NP_LEVERAGE_ADJUSTMENT)
				: marketMaxLeverage;

		if (!positionLeverage || positionLeverage.eq(wei(0))) return adjustedMaxLeverage;
		if (futuresType === 'cross_margin') return adjustedMaxLeverage;
		if (positionSide === leverageSide) {
			return adjustedMaxLeverage?.sub(positionLeverage);
		} else {
			return positionLeverage.add(adjustedMaxLeverage);
		}
	}
);

export const selectAboveMaxLeverage = createSelector(
	selectMaxLeverage,
	selectPosition,
	(maxLeverage, position) => {
		return position?.position?.leverage && maxLeverage.lt(position.position.leverage);
	}
);

export const selectCrossMarginTradeInputs = createSelector(
	selectLeverageSide,
	(state: RootState) => state.futures.crossMargin.tradeInputs,
	(side, tradeInputs) => {
		const inputs = unserializeCrossMarginTradeInputs(tradeInputs);
		const deltas = {
			susdSizeDelta: side === PositionSide.LONG ? inputs.susdSize : inputs.susdSize.neg(),
			nativeSizeDelta: side === PositionSide.LONG ? inputs.nativeSize : inputs.nativeSize.neg(),
		};
		return {
			...inputs,
			...deltas,
			susdSizeString: tradeInputs.susdSize,
			nativeSizeString: tradeInputs.nativeSize,
		};
	}
);

export const selectIsolatedMarginTradeInputs = createSelector(
	selectLeverageSide,
	(state: RootState) => state.futures.isolatedMargin.tradeInputs,
	(side, tradeInputs) => {
		const inputs = unserializeIsolatedMarginTradeInputs(tradeInputs);
		const deltas = {
<<<<<<< HEAD
			susdSizeDelta:
				side === PositionSide.LONG ? inputs.susdSize.abs() : inputs.susdSize.abs().neg(),
			nativeSizeDelta:
				side === PositionSide.LONG ? inputs.nativeSize.abs() : inputs.nativeSize.abs().neg(),
=======
			susdSizeDelta: side === PositionSide.LONG ? inputs.susdSize : inputs.susdSize.neg(),
			nativeSizeDelta: side === PositionSide.LONG ? inputs.nativeSize : inputs.nativeSize.neg(),
>>>>>>> 898a6f3d
		};
		return {
			...inputs,
			...deltas,
			susdSizeString: tradeInputs.susdSize,
			nativeSizeString: tradeInputs.nativeSize,
		};
	}
);
<<<<<<< HEAD
=======

export const selectCrossMarginSelectedLeverage = createSelector(
	selectMarketKey,
	(state: RootState) => state.futures.crossMargin.selectedLeverageByAsset,
	(key, selectedLeverageByAsset) => wei(selectedLeverageByAsset[key] || DEFAULT_LEVERAGE)
);

>>>>>>> 898a6f3d
export const selectDynamicFeeRate = (state: RootState) => wei(state.futures.dynamicFeeRate);

export const selectIsolatedMarginFee = (state: RootState) =>
	wei(state.futures.isolatedMargin.tradeFee);

export const selectKeeperEthBalance = (state: RootState) =>
	wei(state.futures.crossMargin.keeperEthBalance);

export const selectCrossMarginTradeFees = createSelector(
	(state: RootState) => state.futures.crossMargin.fees,
	(fees) => {
		return {
			staticFee: wei(fees.staticFee),
			crossMarginFee: wei(fees.crossMarginFee),
			keeperEthDeposit: wei(fees.keeperEthDeposit),
			limitStopOrderFee: wei(fees.limitStopOrderFee),
			total: wei(fees.total),
		};
	}
);

export const selectTradeSizeInputs = createSelector(
	selectFuturesType,
	selectCrossMarginTradeInputs,
	selectIsolatedMarginTradeInputs,
	(type, crossMarginInputs, isolatedInputs) => {
		return type === 'cross_margin' ? crossMarginInputs : isolatedInputs;
	}
);

export const selectCrossMarginOrderPrice = (state: RootState) =>
	state.futures.crossMargin.orderPrice.price ?? '';

export const selectIsolatedMarginLeverage = createSelector(
	selectPosition,
	selectIsolatedMarginTradeInputs,
	(position, { susdSize }) => {
		const remainingMargin = position?.remainingMargin;
		if (!remainingMargin || remainingMargin.eq(0) || !susdSize) return wei(0);
		return susdSize.div(remainingMargin);
	}
);

export const selectNextPriceDisclaimer = createSelector(
	selectMaxLeverage,
	selectCrossMarginTradeInputs,
	(maxLeverage, { leverage }) => {
		return wei(leverage || 0).gte(maxLeverage.sub(wei(1))) && wei(leverage || 0).lte(maxLeverage);
	}
);

export const selectPlaceOrderTranslationKey = createSelector(
	selectPosition,
	selectFuturesType,
	(state: RootState) => state.futures[accountType(state.futures.selectedType)].orderType,
	(state: RootState) => state.futures.crossMargin.balanceInfo,
	selectIsMarketCapReached,
	(position, selectedType, orderType, { freeMargin }, isMarketCapReached) => {
		let remainingMargin;
		if (selectedType === 'isolated_margin') {
			remainingMargin = position?.remainingMargin || zeroBN;
		} else {
			const positionMargin = position?.remainingMargin || zeroBN;
			remainingMargin = positionMargin.add(freeMargin);
		}

		if (orderType === 'delayed' || orderType === 'delayed offchain')
			return 'futures.market.trade.button.place-delayed-order';
		if (orderType === 'limit') return 'futures.market.trade.button.place-limit-order';
		if (orderType === 'stop market') return 'futures.market.trade.button.place-stop-order';
		if (!!position?.position) return 'futures.market.trade.button.modify-position';
		return remainingMargin.lt('50')
			? 'futures.market.trade.button.deposit-margin-minimum'
			: isMarketCapReached
			? 'futures.market.trade.button.oi-caps-reached'
			: 'futures.market.trade.button.open-position';
	}
);

export const selectCrossMarginBalanceInfo = (state: RootState) =>
	unserializeCmBalanceInfo(state.futures.crossMargin.balanceInfo);

export const selectFuturesPortfolio = createSelector(
	selectCrossMarginPositions,
	selectIsolatedMarginPositions,
	selectCrossMarginBalanceInfo,
	(crossPositions, isolatedPositions, { freeMargin }) => {
		const isolatedValue =
			isolatedPositions.reduce((sum, { remainingMargin }) => sum.add(remainingMargin), wei(0)) ??
			wei(0);
		const crossValue =
			crossPositions.reduce((sum, { remainingMargin }) => sum.add(remainingMargin), wei(0)) ??
			wei(0);
		const totalValue = isolatedValue.add(crossValue).add(freeMargin);

		return {
			total: totalValue,
			crossMarginFutures: crossValue.add(freeMargin),
			isolatedMarginFutures: isolatedValue,
		};
	}
);

export const selectCrossMarginOpenOrders = createSelector(
<<<<<<< HEAD
	(state: RootState) => state.futures,
	(futures) => {
		return futures.crossMargin.account &&
			futures.crossMargin.openOrders[futures.crossMargin.account]
			? unserializeDelayedOrders(futures.crossMargin.openOrders[futures.crossMargin.account])
			: [];
=======
	selectMarketAsset,
	(state: RootState) => state.futures,
	(asset, futures) => {
		const orders =
			futures.crossMargin.account && futures.crossMargin.openOrders[futures.crossMargin.account]
				? unserializeFuturesOrders(futures.crossMargin.openOrders[futures.crossMargin.account])
				: [];
		return orders.filter((o) => o.asset === asset);
>>>>>>> 898a6f3d
	}
);

export const selectIsolatedMarginOpenOrders = createSelector(
<<<<<<< HEAD
	selectWallet,
	(state: RootState) => state.futures,
	(wallet, futures) => {
		return wallet && futures.isolatedMargin.openOrders[wallet]
			? unserializeDelayedOrders(futures.isolatedMargin.openOrders[wallet])
			: [];
=======
	selectMarketAsset,
	selectWallet,
	(state: RootState) => state.futures,
	(asset, wallet, futures) => {
		const orders =
			wallet && futures.isolatedMargin.openOrders[wallet]
				? unserializeFuturesOrders(futures.isolatedMargin.openOrders[wallet])
				: [];
		return orders.filter((o) => o.asset === asset);
>>>>>>> 898a6f3d
	}
);

export const selectTradePreview = createSelector(
	selectFuturesType,
	(state: RootState) => state.futures,
	(type, futures) => {
		const preview = futures[accountType(type)].tradePreview;
		return preview ? unserializePotentialTrade(preview) : null;
	}
);

export const selectTradePreviewError = createSelector(
	selectFuturesType,
	(state: RootState) => state.futures,
	(type, futures) => {
		return type === 'cross_margin'
			? futures.queryStatuses.crossMarginTradePreview.error
			: futures.queryStatuses.isolatedTradePreview.error;
	}
);

export const selectTradePreviewStatus = createSelector(
	selectFuturesType,
	(state: RootState) => state.futures,
	(type, futures) => {
		return type === 'cross_margin'
			? futures.queryStatuses.crossMarginTradePreview
			: futures.queryStatuses.isolatedTradePreview;
	}
);

export const selectOpenOrders = createSelector(
	selectCrossMarginOpenOrders,
	selectIsolatedMarginOpenOrders,
	selectFuturesType,
	(crossOrders, isolatedOrder, futuresType) => {
		return futuresType === 'cross_margin' ? crossOrders : isolatedOrder;
	}
);

<<<<<<< HEAD
export const selectOpenOrder = createSelector(
	selectCrossMarginOpenOrders,
	selectIsolatedMarginOpenOrders,
	selectFuturesType,
	selectMarketKey,
	(crossOrders, isolatedOrder, futuresType, marketKey) => {
		const orders = futuresType === 'cross_margin' ? crossOrders : isolatedOrder;
		return orders.find((o) => o.marketKey === marketKey);
	}
);

=======
>>>>>>> 898a6f3d
export const selectCrossMarginSettings = createSelector(
	(state: RootState) => state.futures.crossMargin.settings,
	(settings) => unserializeCrossMarginSettings(settings)
);

export const selectIsAdvancedOrder = createSelector(
	(state: RootState) => state.futures.crossMargin.orderType,
	(type) => type === 'limit' || type === 'stop market'
);

export const selectModifyIsolatedGasEstimate = createSelector(
	(state: RootState) => state.futures.transactionEstimations,
	(transactionEstimations) => {
		const estimate = transactionEstimations['modify_isolated'];
		if (estimate) return unserializeGasEstimate(estimate);
		return null;
	}
<<<<<<< HEAD
);

export const selectDelayedOrderFee = createSelector(
	selectMarketInfo,
	selectTradeSizeInputs,
	selectSkewAdjustedPrice,
	selectOrderType,
	(market, { nativeSizeDelta }, price, orderType) => {
		if (
			!market?.marketSkew ||
			!market?.feeRates.takerFeeDelayedOrder ||
			!market?.feeRates.makerFeeDelayedOrder ||
			!market?.feeRates.takerFeeOffchainDelayedOrder ||
			!market?.feeRates.makerFeeOffchainDelayedOrder ||
			!nativeSizeDelta
		) {
			return { commitDeposit: undefined, delayedOrderFee: undefined };
		}

		const notionalDiff = nativeSizeDelta.mul(price);

		const makerFee =
			orderType === 'delayed offchain'
				? market.feeRates.makerFeeOffchainDelayedOrder
				: market.feeRates.makerFeeDelayedOrder;
		const takerFee =
			orderType === 'delayed offchain'
				? market.feeRates.takerFeeOffchainDelayedOrder
				: market.feeRates.takerFeeDelayedOrder;

		const staticRate = sameSide(notionalDiff, market.marketSkew) ? takerFee : makerFee;

		return {
			commitDeposit: notionalDiff.mul(staticRate).abs(),
			delayedOrderFee: notionalDiff.mul(staticRate).abs(),
		};
	}
=======
>>>>>>> 898a6f3d
);<|MERGE_RESOLUTION|>--- conflicted
+++ resolved
@@ -11,37 +11,21 @@
 import { selectPrices } from 'state/prices/selectors';
 import { RootState } from 'state/store';
 import { selectWallet } from 'state/wallet/selectors';
-<<<<<<< HEAD
 import { sameSide } from 'utils/costCalculations';
-=======
-import { newGetExchangeRatesForCurrencies } from 'utils/currencies';
->>>>>>> 898a6f3d
 import { zeroBN } from 'utils/formatters/number';
 import {
 	MarketKeyByAsset,
 	unserializeCmBalanceInfo,
 	unserializeCrossMarginSettings,
-<<<<<<< HEAD
-=======
-	unserializeCrossMarginTradeInputs,
-	unserializeFundingRates,
-	unserializeFuturesOrders,
->>>>>>> 898a6f3d
 	unserializeFuturesVolumes,
 	unserializeGasEstimate,
 	unserializeIsolatedMarginTradeInputs,
 	unserializeMarkets,
-<<<<<<< HEAD
 	unserializeDelayedOrders,
 	unserializeCrossMarginTradeInputs,
 } from 'utils/futures';
 
 import { futuresPositionKeys } from './types';
-=======
-} from 'utils/futures';
-
-import { FundingRate, futuresPositionKeys } from './types';
->>>>>>> 898a6f3d
 
 export const selectFuturesType = (state: RootState) => state.futures.selectedType;
 
@@ -54,12 +38,6 @@
 export const selectIsolatedLeverageInput = (state: RootState) =>
 	state.futures.isolatedMargin.leverageInput;
 
-<<<<<<< HEAD
-export const selectCrossMarginSelectedLeverage = (state: RootState) =>
-	wei(state.futures.crossMargin.tradeInputs.leverage || DEFAULT_LEVERAGE);
-
-=======
->>>>>>> 898a6f3d
 export const selectCrossMarginMarginDelta = (state: RootState) =>
 	wei(state.futures.crossMargin.marginDelta || 0);
 
@@ -76,15 +54,6 @@
 	(state: RootState) => state.futures,
 	selectFuturesType,
 	(futures, marginType) => futures[accountType(marginType)].selectedMarketAsset
-<<<<<<< HEAD
-=======
-);
-
-export const selectMarketRate = createSelector(
-	selectMarketKey,
-	selectExchangeRates,
-	(marketKey, exchangeRates) => newGetExchangeRatesForCurrencies(exchangeRates, marketKey, 'sUSD')
->>>>>>> 898a6f3d
 );
 
 export const selectMarkets = createSelector(
@@ -139,7 +108,6 @@
 	}
 );
 
-<<<<<<< HEAD
 export const selectSkewAdjustedPrice = createSelector(
 	selectMarketPrice,
 	selectMarketInfo,
@@ -154,20 +122,6 @@
 	selectPrices,
 	(marketAsset, prices) => {
 		return prices[marketAsset] ?? {};
-=======
-export const selectMarketInfo = createSelector(
-	selectMarkets,
-	selectMarketKey,
-	(markets, selectedMarket) => {
-		return markets.find((market) => market.marketKey === selectedMarket);
-	}
-);
-export const selectMarketAssetRate = createSelector(
-	(state: RootState) => state.futures[accountType(state.futures.selectedType)].selectedMarketAsset,
-	selectExchangeRates,
-	(marketAsset, exchangeRates) => {
-		return newGetExchangeRatesForCurrencies(exchangeRates, marketAsset, 'sUSD');
->>>>>>> 898a6f3d
 	}
 );
 
@@ -328,18 +282,8 @@
 	}
 );
 
-<<<<<<< HEAD
 export const selectLeverageSide = createSelector(
 	(state: RootState) => state.futures,
-=======
-export const selectOrderType = createSelector(
-	(state: RootState) => state.futures,
-	(futures) => futures[accountType(futures.selectedType)].orderType
-);
-
-export const selectLeverageSide = createSelector(
-	(state: RootState) => state.futures,
->>>>>>> 898a6f3d
 	(futures) => futures[accountType(futures.selectedType)].leverageSide
 );
 
@@ -400,15 +344,10 @@
 	(side, tradeInputs) => {
 		const inputs = unserializeIsolatedMarginTradeInputs(tradeInputs);
 		const deltas = {
-<<<<<<< HEAD
 			susdSizeDelta:
 				side === PositionSide.LONG ? inputs.susdSize.abs() : inputs.susdSize.abs().neg(),
 			nativeSizeDelta:
 				side === PositionSide.LONG ? inputs.nativeSize.abs() : inputs.nativeSize.abs().neg(),
-=======
-			susdSizeDelta: side === PositionSide.LONG ? inputs.susdSize : inputs.susdSize.neg(),
-			nativeSizeDelta: side === PositionSide.LONG ? inputs.nativeSize : inputs.nativeSize.neg(),
->>>>>>> 898a6f3d
 		};
 		return {
 			...inputs,
@@ -418,8 +357,6 @@
 		};
 	}
 );
-<<<<<<< HEAD
-=======
 
 export const selectCrossMarginSelectedLeverage = createSelector(
 	selectMarketKey,
@@ -427,7 +364,6 @@
 	(key, selectedLeverageByAsset) => wei(selectedLeverageByAsset[key] || DEFAULT_LEVERAGE)
 );
 
->>>>>>> 898a6f3d
 export const selectDynamicFeeRate = (state: RootState) => wei(state.futures.dynamicFeeRate);
 
 export const selectIsolatedMarginFee = (state: RootState) =>
@@ -532,45 +468,22 @@
 );
 
 export const selectCrossMarginOpenOrders = createSelector(
-<<<<<<< HEAD
 	(state: RootState) => state.futures,
 	(futures) => {
 		return futures.crossMargin.account &&
 			futures.crossMargin.openOrders[futures.crossMargin.account]
 			? unserializeDelayedOrders(futures.crossMargin.openOrders[futures.crossMargin.account])
 			: [];
-=======
-	selectMarketAsset,
-	(state: RootState) => state.futures,
-	(asset, futures) => {
-		const orders =
-			futures.crossMargin.account && futures.crossMargin.openOrders[futures.crossMargin.account]
-				? unserializeFuturesOrders(futures.crossMargin.openOrders[futures.crossMargin.account])
-				: [];
-		return orders.filter((o) => o.asset === asset);
->>>>>>> 898a6f3d
 	}
 );
 
 export const selectIsolatedMarginOpenOrders = createSelector(
-<<<<<<< HEAD
 	selectWallet,
 	(state: RootState) => state.futures,
 	(wallet, futures) => {
 		return wallet && futures.isolatedMargin.openOrders[wallet]
 			? unserializeDelayedOrders(futures.isolatedMargin.openOrders[wallet])
 			: [];
-=======
-	selectMarketAsset,
-	selectWallet,
-	(state: RootState) => state.futures,
-	(asset, wallet, futures) => {
-		const orders =
-			wallet && futures.isolatedMargin.openOrders[wallet]
-				? unserializeFuturesOrders(futures.isolatedMargin.openOrders[wallet])
-				: [];
-		return orders.filter((o) => o.asset === asset);
->>>>>>> 898a6f3d
 	}
 );
 
@@ -612,7 +525,6 @@
 	}
 );
 
-<<<<<<< HEAD
 export const selectOpenOrder = createSelector(
 	selectCrossMarginOpenOrders,
 	selectIsolatedMarginOpenOrders,
@@ -624,8 +536,6 @@
 	}
 );
 
-=======
->>>>>>> 898a6f3d
 export const selectCrossMarginSettings = createSelector(
 	(state: RootState) => state.futures.crossMargin.settings,
 	(settings) => unserializeCrossMarginSettings(settings)
@@ -643,7 +553,6 @@
 		if (estimate) return unserializeGasEstimate(estimate);
 		return null;
 	}
-<<<<<<< HEAD
 );
 
 export const selectDelayedOrderFee = createSelector(
@@ -681,6 +590,4 @@
 			delayedOrderFee: notionalDiff.mul(staticRate).abs(),
 		};
 	}
-=======
->>>>>>> 898a6f3d
 );