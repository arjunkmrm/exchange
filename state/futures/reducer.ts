import { createSlice, PayloadAction } from '@reduxjs/toolkit';

<<<<<<< HEAD
import {
	DEFAULT_FUTURES_MARGIN_TYPE,
	DEFAULT_LEVERAGE,
	DEFAULT_PRICE_IMPACT_DELTA,
} from 'constants/defaults';
=======
import { DEFAULT_FUTURES_MARGIN_TYPE } from 'constants/defaults';
>>>>>>> 898a6f3d
import { ORDER_PREVIEW_ERRORS } from 'queries/futures/constants';
import { TransactionStatus } from 'sdk/types/common';
import { FuturesMarket, FuturesMarketKey, FuturesPotentialTradeDetails } from 'sdk/types/futures';
import { PositionSide } from 'sections/futures/types';
import { accountType } from 'state/helpers';
import { FetchStatus } from 'state/types';
import { isUserDeniedError } from 'utils/formatters/error';
import { FuturesMarketAsset, MarketKeyByAsset } from 'utils/futures';

import {
	fetchCrossMarginBalanceInfo,
	fetchCrossMarginPositions,
	fetchIsolatedMarginPositions,
	fetchMarkets,
	fetchDailyVolumes,
	refetchPosition,
	fetchOpenOrders,
	fetchCrossMarginSettings,
	fetchIsolatedMarginTradePreview,
	fetchCrossMarginTradePreview,
	fetchKeeperEthBalance,
} from './actions';
import {
	CrossMarginTradeFees,
	CrossMarginTradeInputs,
<<<<<<< HEAD
=======
	FundingRate,
>>>>>>> 898a6f3d
	FuturesState,
	FuturesTransaction,
	IsolatedMarginTradeInputs,
	TransactionEstimationPayload,
	TransactionEstimations,
} from './types';

const ZERO_STATE_TRADE_INPUTS = {
	nativeSize: '',
	susdSize: '',
};

export const ZERO_STATE_CM_TRADE_INPUTS = {
	...ZERO_STATE_TRADE_INPUTS,
	leverage: '1',
};

export const ZERO_CM_FEES = {
	staticFee: '0',
	crossMarginFee: '0',
	limitStopOrderFee: '0',
	keeperEthDeposit: '0',
	total: '0',
};

const DEFAULT_QUERY_STATUS = {
	status: FetchStatus.Idle,
	error: null,
};

const LOADING_STATUS = {
	status: FetchStatus.Loading,
	error: null,
};

const SUCCESS_STATUS = {
	status: FetchStatus.Success,
	error: null,
};

const initialState: FuturesState = {
	selectedType: DEFAULT_FUTURES_MARGIN_TYPE,
	confirmationModalOpen: false,
	markets: [],
	dailyMarketVolumes: {},
	errors: {},
	dynamicFeeRate: '0',
	queryStatuses: {
		markets: DEFAULT_QUERY_STATUS,
		crossMarginBalanceInfo: DEFAULT_QUERY_STATUS,
		dailyVolumes: DEFAULT_QUERY_STATUS,
		crossMarginPositions: DEFAULT_QUERY_STATUS,
		isolatedPositions: DEFAULT_QUERY_STATUS,
		openOrders: DEFAULT_QUERY_STATUS,
		crossMarginSettings: DEFAULT_QUERY_STATUS,
		isolatedTradePreview: DEFAULT_QUERY_STATUS,
		crossMarginTradePreview: DEFAULT_QUERY_STATUS,
	},
	transaction: undefined,
	transactionEstimations: {} as TransactionEstimations,
	crossMargin: {
		account: undefined,
		selectedMarketAsset: FuturesMarketAsset.sETH,
		selectedMarketKey: FuturesMarketKey.sETH,
		leverageSide: PositionSide.LONG,
		orderType: 'market',
		selectedLeverageByAsset: {},
		showCrossMarginOnboard: false,
		tradeInputs: ZERO_STATE_CM_TRADE_INPUTS,
		fees: ZERO_CM_FEES,
		keeperEthBalance: '0',
		positions: {},
		openOrders: {},
		tradePreview: null,
		marginDelta: '0',
		orderPrice: {
			price: undefined,
			invalidLabel: undefined,
		},
		balanceInfo: {
			freeMargin: '0',
			keeperEthBal: '0',
			allowance: '0',
		},
		settings: {
			tradeFee: '0',
			limitOrderFee: '0',
			stopOrderFee: '0',
		},
	},
	isolatedMargin: {
		selectedMarketAsset: FuturesMarketAsset.sETH,
		selectedMarketKey: FuturesMarketKey.sETH,
		leverageSide: PositionSide.LONG,
<<<<<<< HEAD
		orderType: 'delayed offchain',
		tradePreview: null,
		selectedLeverage: DEFAULT_LEVERAGE,
		tradeInputs: ZERO_STATE_TRADE_INPUTS,
		priceImpact: DEFAULT_PRICE_IMPACT_DELTA,
=======
		orderType: 'market',
		tradePreview: null,
		tradeInputs: ZERO_STATE_TRADE_INPUTS,
>>>>>>> 898a6f3d
		positions: {},
		openOrders: {},
		tradeFee: '0',
		leverageInput: '0',
	},
};

const futuresSlice = createSlice({
	name: 'futures',
	initialState,
	reducers: {
		setMarketAsset: (state, action) => {
			state[accountType(state.selectedType)].selectedMarketAsset = action.payload;
			state[accountType(state.selectedType)].selectedMarketKey =
				MarketKeyByAsset[action.payload as FuturesMarketAsset];
			if (state.selectedType === 'cross_margin') {
				state.crossMargin.selectedMarketAsset = action.payload;
				state.crossMargin.tradeInputs = ZERO_STATE_CM_TRADE_INPUTS;
			} else {
				state.isolatedMargin.selectedMarketAsset = action.payload;
				state.isolatedMargin.tradeInputs = ZERO_STATE_TRADE_INPUTS;
			}
		},
		setOrderType: (state, action) => {
			state[accountType(state.selectedType)].orderType = action.payload;
		},
		setLeverageSide: (state, action) => {
			state[accountType(state.selectedType)].leverageSide = action.payload;
		},
<<<<<<< HEAD
		setCrossMarginLeverage: (state, action: PayloadAction<string>) => {
			state.crossMargin.tradeInputs.leverage = action.payload;
=======
		setCrossMarginLeverageForAsset: (
			state,
			action: PayloadAction<{ marketKey: FuturesMarketKey; leverage: string }>
		) => {
			state.crossMargin.selectedLeverageByAsset[action.payload.marketKey] = action.payload.leverage;
>>>>>>> 898a6f3d
		},
		setCrossMarginMarginDelta: (state, action: PayloadAction<string>) => {
			state.crossMargin.marginDelta = action.payload;
		},
		setFuturesAccountType: (state, action) => {
			state.selectedType = action.payload;
		},
		setCrossMarginBalanceInfo: (state, action) => {
			state.crossMargin.balanceInfo = action.payload;
		},
		setFuturesMarkets: (state, action: PayloadAction<FuturesMarket<string>[]>) => {
			state.markets = action.payload;
		},
<<<<<<< HEAD
		setDynamicFeeRate: (state, action: PayloadAction<string>) => {
			state.dynamicFeeRate = action.payload;
		},
		setTransaction: (state, action: PayloadAction<FuturesTransaction | undefined>) => {
			state.transaction = action.payload;
		},
		setCrossMarginTradeInputs: (state, action: PayloadAction<CrossMarginTradeInputs<string>>) => {
			state.crossMargin.tradeInputs = action.payload;
		},
		setCrossMarginOrderPrice: (state, action: PayloadAction<string>) => {
			state.crossMargin.orderPrice.price = action.payload;
		},
		setCrossMarginOrderPriceInvalidLabel: (
			state,
			action: PayloadAction<string | null | undefined>
		) => {
			state.crossMargin.orderPrice.invalidLabel = action.payload;
		},
		setIsolatedMarginTradeInputs: (
			state,
			action: PayloadAction<IsolatedMarginTradeInputs<string>>
		) => {
			state.isolatedMargin.tradeInputs = action.payload;
		},
		setIsolatedMarginFee: (state, action: PayloadAction<string>) => {
			state.isolatedMargin.tradeFee = action.payload;
		},
		setIsolatedMarginLeverageInput: (state, action: PayloadAction<string>) => {
			state.isolatedMargin.leverageInput = action.payload;
		},
		setCrossMarginFees: (state, action: PayloadAction<CrossMarginTradeFees<string>>) => {
			state.crossMargin.fees = action.payload;
		},
		setPreviewError: (state, action: PayloadAction<string | null>) => {
			state.errors.tradePreview = action.payload;
		},
		updateTransactionStatus: (state, action: PayloadAction<TransactionStatus>) => {
			if (state.transaction) {
				state.transaction.status = action.payload;
			}
		},
		updateTransactionHash: (state, action: PayloadAction<string>) => {
			if (state.transaction) {
				state.transaction.hash = action.payload;
			}
		},
		handleTransactionError: (state, action: PayloadAction<string>) => {
			if (isUserDeniedError(action.payload)) {
				state.transaction = undefined;
			} else if (state.transaction) {
				state.transaction.status = TransactionStatus.Failed;
				state.transaction.error = action.payload;
			}
		},
		handleCrossMarginPreviewError: (futuresState, action: PayloadAction<string>) => {
			const message = Object.values(ORDER_PREVIEW_ERRORS).includes(action.payload)
				? action.payload
				: 'Failed to get trade preview';
			futuresState.queryStatuses.crossMarginTradePreview = {
				status: FetchStatus.Error,
				error: message,
			};
			futuresState.crossMargin.tradePreview = null;
		},
		handleIsolatedMarginPreviewError: (futuresState, action: PayloadAction<string>) => {
			const message = Object.values(ORDER_PREVIEW_ERRORS).includes(action.payload)
				? action.payload
				: 'Failed to get trade preview';
			futuresState.queryStatuses.isolatedTradePreview = {
				status: FetchStatus.Error,
				error: message,
			};
			futuresState.isolatedMargin.tradePreview = null;
		},
		setCrossMarginAccount: (state, action: PayloadAction<string>) => {
			state.crossMargin.account = action.payload;
		},
		setTransactionEstimate: (state, action: PayloadAction<TransactionEstimationPayload>) => {
			state.transactionEstimations[action.payload.type] = {
				limit: action.payload.limit,
				cost: action.payload.cost,
				error: action.payload.error,
			};
		},
		setIsolatedTradePreview: (
			state,
			action: PayloadAction<FuturesPotentialTradeDetails<string> | null>
		) => {
			state.isolatedMargin.tradePreview = action.payload;
		},
		setCrossMarginTradePreview: (
			state,
			action: PayloadAction<FuturesPotentialTradeDetails<string> | null>
		) => {
			state.crossMargin.tradePreview = action.payload;
=======
		setFundingRates: (state, action: PayloadAction<FundingRate<string>[]>) => {
			state.fundingRates = action.payload;
>>>>>>> 898a6f3d
		},
		setDynamicFeeRate: (state, action: PayloadAction<string>) => {
			state.dynamicFeeRate = action.payload;
		},
		setTransaction: (state, action: PayloadAction<FuturesTransaction | undefined>) => {
			state.transaction = action.payload;
		},
		setCrossMarginTradeInputs: (state, action: PayloadAction<CrossMarginTradeInputs<string>>) => {
			state.crossMargin.tradeInputs = action.payload;
		},
		setCrossMarginOrderPrice: (state, action: PayloadAction<string>) => {
			state.crossMargin.orderPrice.price = action.payload;
		},
		setCrossMarginOrderPriceInvalidLabel: (
			state,
			action: PayloadAction<string | null | undefined>
		) => {
			state.crossMargin.orderPrice.invalidLabel = action.payload;
		},
		setIsolatedMarginTradeInputs: (
			state,
			action: PayloadAction<IsolatedMarginTradeInputs<string>>
		) => {
			state.isolatedMargin.tradeInputs = action.payload;
		},
		setIsolatedMarginFee: (state, action: PayloadAction<string>) => {
			state.isolatedMargin.tradeFee = action.payload;
		},
		setIsolatedMarginLeverageInput: (state, action: PayloadAction<string>) => {
			state.isolatedMargin.leverageInput = action.payload;
		},
		setCrossMarginFees: (state, action: PayloadAction<CrossMarginTradeFees<string>>) => {
			state.crossMargin.fees = action.payload;
		},
		setPreviewError: (state, action: PayloadAction<string | null>) => {
			state.errors.tradePreview = action.payload;
		},
		updateTransactionStatus: (state, action: PayloadAction<TransactionStatus>) => {
			if (state.transaction) {
				state.transaction.status = action.payload;
			}
		},
		updateTransactionHash: (state, action: PayloadAction<string>) => {
			if (state.transaction) {
				state.transaction.hash = action.payload;
			}
		},
		handleTransactionError: (state, action: PayloadAction<string>) => {
			if (isUserDeniedError(action.payload)) {
				state.transaction = undefined;
			} else if (state.transaction) {
				state.transaction.status = TransactionStatus.Failed;
				state.transaction.error = action.payload;
			}
		},
		handleCrossMarginPreviewError: (futuresState, action: PayloadAction<string>) => {
			const message = Object.values(ORDER_PREVIEW_ERRORS).includes(action.payload)
				? action.payload
				: 'Failed to get trade preview';
			futuresState.queryStatuses.crossMarginTradePreview = {
				status: FetchStatus.Error,
				error: message,
			};
			futuresState.crossMargin.tradePreview = null;
		},
		handleIsolatedMarginPreviewError: (futuresState, action: PayloadAction<string>) => {
			const message = Object.values(ORDER_PREVIEW_ERRORS).includes(action.payload)
				? action.payload
				: 'Failed to get trade preview';
			futuresState.queryStatuses.isolatedTradePreview = {
				status: FetchStatus.Error,
				error: message,
			};
			futuresState.isolatedMargin.tradePreview = null;
		},
		setCrossMarginAccount: (state, action: PayloadAction<string>) => {
			state.crossMargin.account = action.payload;
		},
		setTransactionEstimate: (state, action: PayloadAction<TransactionEstimationPayload>) => {
			state.transactionEstimations[action.payload.type] = {
				limit: action.payload.limit,
				cost: action.payload.cost,
				error: action.payload.error,
			};
		},
		setIsolatedTradePreview: (
			state,
			action: PayloadAction<FuturesPotentialTradeDetails<string> | null>
		) => {
			state.isolatedMargin.tradePreview = action.payload;
		},
		setCrossMarginTradePreview: (
			state,
			action: PayloadAction<FuturesPotentialTradeDetails<string> | null>
		) => {
			state.crossMargin.tradePreview = action.payload;
		},
	},
	extraReducers: (builder) => {
		// Markets
		builder.addCase(fetchMarkets.pending, (futuresState) => {
			futuresState.queryStatuses.markets = LOADING_STATUS;
		});
		builder.addCase(fetchMarkets.fulfilled, (futuresState, action) => {
			futuresState.queryStatuses.markets = SUCCESS_STATUS;
			futuresState.markets = action.payload.markets;
		});
		builder.addCase(fetchMarkets.rejected, (futuresState) => {
			futuresState.queryStatuses.markets = {
				status: FetchStatus.Error,
				error: 'Failed to fetch markets',
			};
		});

		// Cross margin overview
		builder.addCase(fetchCrossMarginBalanceInfo.pending, (futuresState) => {
			futuresState.queryStatuses.crossMarginBalanceInfo = LOADING_STATUS;
		});
		builder.addCase(fetchCrossMarginBalanceInfo.fulfilled, (futuresState, action) => {
			futuresState.queryStatuses.crossMarginBalanceInfo = SUCCESS_STATUS;
			futuresState.crossMargin.balanceInfo = action.payload;
		});
		builder.addCase(fetchCrossMarginBalanceInfo.rejected, (futuresState) => {
			futuresState.queryStatuses.crossMarginBalanceInfo = {
				status: FetchStatus.Error,
				error: 'Failed to fetch balance info',
			};
		});

		// Daily volumes
		builder.addCase(fetchDailyVolumes.pending, (futuresState) => {
			futuresState.queryStatuses.dailyVolumes = LOADING_STATUS;
		});
		builder.addCase(fetchDailyVolumes.fulfilled, (futuresState, action) => {
			futuresState.queryStatuses.dailyVolumes = SUCCESS_STATUS;
			futuresState.dailyMarketVolumes = action.payload;
		});
		builder.addCase(fetchDailyVolumes.rejected, (futuresState) => {
			futuresState.queryStatuses.dailyVolumes = {
				status: FetchStatus.Error,
				error: 'Failed to fetch volume data',
			};
		});

		// Cross margin positions
		builder.addCase(fetchCrossMarginPositions.pending, (futuresState) => {
			futuresState.queryStatuses.crossMarginPositions = LOADING_STATUS;
		});
		builder.addCase(fetchCrossMarginPositions.fulfilled, (futuresState, action) => {
			if (!futuresState.crossMargin.account) return;
			futuresState.crossMargin.positions[futuresState.crossMargin.account] = action.payload;
			futuresState.queryStatuses.crossMarginPositions = SUCCESS_STATUS;
		});
		builder.addCase(fetchCrossMarginPositions.rejected, (futuresState) => {
			futuresState.queryStatuses.crossMarginPositions = {
				status: FetchStatus.Error,
				error: 'Failed to fetch positions',
			};
		});

		// Isolated margin positions
		builder.addCase(fetchIsolatedMarginPositions.pending, (futuresState) => {
			futuresState.queryStatuses.isolatedPositions = LOADING_STATUS;
		});
		builder.addCase(fetchIsolatedMarginPositions.fulfilled, (futuresState, action) => {
			futuresState.isolatedMargin.positions[action.payload.wallet] = action.payload.positions;
			futuresState.queryStatuses.isolatedPositions = SUCCESS_STATUS;
		});
		builder.addCase(fetchIsolatedMarginPositions.rejected, (futuresState) => {
			futuresState.queryStatuses.isolatedPositions = {
				status: FetchStatus.Error,
				error: 'Failed to fetch positions',
			};
		});

		// Refetch selected position
		builder.addCase(refetchPosition.fulfilled, (futuresState, action) => {
			const { positions } = futuresState.isolatedMargin;
			if (action.payload && positions[action.payload.wallet]) {
				const existingPositions = [...positions[action.payload.wallet]];
				const index = existingPositions.findIndex(
					(p) => p.marketKey === action.payload!.position.marketKey
				);
				existingPositions[index] = action.payload.position;
				futuresState.isolatedMargin.positions[action.payload.wallet] = existingPositions;
			}
		});

		// Fetch Open Orders
		builder.addCase(fetchOpenOrders.pending, (futuresState) => {
			futuresState.queryStatuses.openOrders = LOADING_STATUS;
		});
		builder.addCase(fetchOpenOrders.fulfilled, (futuresState, action) => {
			futuresState[accountType(action.payload.accountType)].openOrders[action.payload.account] =
				action.payload.orders;
			futuresState.queryStatuses.openOrders = SUCCESS_STATUS;
		});
		builder.addCase(fetchOpenOrders.rejected, (futuresState) => {
			futuresState.queryStatuses.openOrders = {
				status: FetchStatus.Error,
				error: 'Failed to fetch open orders',
			};
		});

		// Fetch Cross Margin Settings
		builder.addCase(fetchCrossMarginSettings.pending, (futuresState) => {
			futuresState.queryStatuses.openOrders = LOADING_STATUS;
		});
		builder.addCase(fetchCrossMarginSettings.fulfilled, (futuresState, action) => {
			futuresState.crossMargin.settings = action.payload;
			futuresState.queryStatuses.crossMarginSettings = SUCCESS_STATUS;
		});
		builder.addCase(fetchCrossMarginSettings.rejected, (futuresState) => {
			futuresState.queryStatuses.crossMarginSettings = {
				status: FetchStatus.Error,
				error: 'Failed to fetch cross margin settings',
			};
		});

		// Fetch Isolated Margin Trade Preview
		builder.addCase(fetchIsolatedMarginTradePreview.pending, (futuresState) => {
			futuresState.queryStatuses.isolatedTradePreview = LOADING_STATUS;
		});
		builder.addCase(fetchIsolatedMarginTradePreview.fulfilled, (futuresState, action) => {
			futuresState.isolatedMargin.tradePreview = action.payload;
			futuresState.queryStatuses.isolatedTradePreview = SUCCESS_STATUS;
		});
		builder.addCase(fetchIsolatedMarginTradePreview.rejected, (futuresState) => {
			futuresState.queryStatuses.isolatedTradePreview = {
				status: FetchStatus.Error,
				error: 'Failed to fetch trade preview',
			};
			futuresState.isolatedMargin.tradePreview = null;
		});

		// Fetch Cross Margin Trade Preview
		builder.addCase(fetchCrossMarginTradePreview.pending, (futuresState) => {
			futuresState.queryStatuses.crossMarginTradePreview = LOADING_STATUS;
		});
		builder.addCase(fetchCrossMarginTradePreview.fulfilled, (futuresState, action) => {
			futuresState.crossMargin.tradePreview = action.payload;
			futuresState.queryStatuses.crossMarginTradePreview = SUCCESS_STATUS;
		});
		builder.addCase(fetchCrossMarginTradePreview.rejected, (futuresState) => {
			futuresState.queryStatuses.crossMarginTradePreview = {
				error: 'Failed to get preview',
				status: FetchStatus.Error,
			};
			futuresState.crossMargin.tradePreview = null;
		});

		// Fetch keeper balance
		builder.addCase(fetchKeeperEthBalance.fulfilled, (futuresState, action) => {
			futuresState.crossMargin.keeperEthBalance = action.payload;
		});
	},
});

export default futuresSlice.reducer;

export const {
	handleCrossMarginPreviewError,
	handleIsolatedMarginPreviewError,
	handleTransactionError,
	setMarketAsset,
	setOrderType,
	setLeverageSide,
	setFuturesAccountType,
	setCrossMarginBalanceInfo,
	setFuturesMarkets,
	setTransaction,
	setCrossMarginTradeInputs,
	setCrossMarginAccount,
	setCrossMarginMarginDelta,
	setCrossMarginFees,
	setCrossMarginOrderPrice,
	setCrossMarginOrderPriceInvalidLabel,
	setDynamicFeeRate,
	updateTransactionStatus,
	updateTransactionHash,
	setTransactionEstimate,
	setIsolatedMarginLeverageInput,
	setIsolatedMarginTradeInputs,
	setIsolatedTradePreview,
	setIsolatedMarginFee,
	setCrossMarginTradePreview,
<<<<<<< HEAD
	setCrossMarginLeverage,
=======
	setCrossMarginLeverageForAsset,
>>>>>>> 898a6f3d
	setPreviewError,
} = futuresSlice.actions;<|MERGE_RESOLUTION|>--- conflicted
+++ resolved
@@ -1,14 +1,6 @@
 import { createSlice, PayloadAction } from '@reduxjs/toolkit';
 
-<<<<<<< HEAD
-import {
-	DEFAULT_FUTURES_MARGIN_TYPE,
-	DEFAULT_LEVERAGE,
-	DEFAULT_PRICE_IMPACT_DELTA,
-} from 'constants/defaults';
-=======
-import { DEFAULT_FUTURES_MARGIN_TYPE } from 'constants/defaults';
->>>>>>> 898a6f3d
+import { DEFAULT_FUTURES_MARGIN_TYPE, DEFAULT_PRICE_IMPACT_DELTA } from 'constants/defaults';
 import { ORDER_PREVIEW_ERRORS } from 'queries/futures/constants';
 import { TransactionStatus } from 'sdk/types/common';
 import { FuturesMarket, FuturesMarketKey, FuturesPotentialTradeDetails } from 'sdk/types/futures';
@@ -34,10 +26,6 @@
 import {
 	CrossMarginTradeFees,
 	CrossMarginTradeInputs,
-<<<<<<< HEAD
-=======
-	FundingRate,
->>>>>>> 898a6f3d
 	FuturesState,
 	FuturesTransaction,
 	IsolatedMarginTradeInputs,
@@ -132,17 +120,10 @@
 		selectedMarketAsset: FuturesMarketAsset.sETH,
 		selectedMarketKey: FuturesMarketKey.sETH,
 		leverageSide: PositionSide.LONG,
-<<<<<<< HEAD
 		orderType: 'delayed offchain',
 		tradePreview: null,
-		selectedLeverage: DEFAULT_LEVERAGE,
 		tradeInputs: ZERO_STATE_TRADE_INPUTS,
 		priceImpact: DEFAULT_PRICE_IMPACT_DELTA,
-=======
-		orderType: 'market',
-		tradePreview: null,
-		tradeInputs: ZERO_STATE_TRADE_INPUTS,
->>>>>>> 898a6f3d
 		positions: {},
 		openOrders: {},
 		tradeFee: '0',
@@ -172,16 +153,11 @@
 		setLeverageSide: (state, action) => {
 			state[accountType(state.selectedType)].leverageSide = action.payload;
 		},
-<<<<<<< HEAD
-		setCrossMarginLeverage: (state, action: PayloadAction<string>) => {
-			state.crossMargin.tradeInputs.leverage = action.payload;
-=======
 		setCrossMarginLeverageForAsset: (
 			state,
 			action: PayloadAction<{ marketKey: FuturesMarketKey; leverage: string }>
 		) => {
 			state.crossMargin.selectedLeverageByAsset[action.payload.marketKey] = action.payload.leverage;
->>>>>>> 898a6f3d
 		},
 		setCrossMarginMarginDelta: (state, action: PayloadAction<string>) => {
 			state.crossMargin.marginDelta = action.payload;
@@ -194,107 +170,6 @@
 		},
 		setFuturesMarkets: (state, action: PayloadAction<FuturesMarket<string>[]>) => {
 			state.markets = action.payload;
-		},
-<<<<<<< HEAD
-		setDynamicFeeRate: (state, action: PayloadAction<string>) => {
-			state.dynamicFeeRate = action.payload;
-		},
-		setTransaction: (state, action: PayloadAction<FuturesTransaction | undefined>) => {
-			state.transaction = action.payload;
-		},
-		setCrossMarginTradeInputs: (state, action: PayloadAction<CrossMarginTradeInputs<string>>) => {
-			state.crossMargin.tradeInputs = action.payload;
-		},
-		setCrossMarginOrderPrice: (state, action: PayloadAction<string>) => {
-			state.crossMargin.orderPrice.price = action.payload;
-		},
-		setCrossMarginOrderPriceInvalidLabel: (
-			state,
-			action: PayloadAction<string | null | undefined>
-		) => {
-			state.crossMargin.orderPrice.invalidLabel = action.payload;
-		},
-		setIsolatedMarginTradeInputs: (
-			state,
-			action: PayloadAction<IsolatedMarginTradeInputs<string>>
-		) => {
-			state.isolatedMargin.tradeInputs = action.payload;
-		},
-		setIsolatedMarginFee: (state, action: PayloadAction<string>) => {
-			state.isolatedMargin.tradeFee = action.payload;
-		},
-		setIsolatedMarginLeverageInput: (state, action: PayloadAction<string>) => {
-			state.isolatedMargin.leverageInput = action.payload;
-		},
-		setCrossMarginFees: (state, action: PayloadAction<CrossMarginTradeFees<string>>) => {
-			state.crossMargin.fees = action.payload;
-		},
-		setPreviewError: (state, action: PayloadAction<string | null>) => {
-			state.errors.tradePreview = action.payload;
-		},
-		updateTransactionStatus: (state, action: PayloadAction<TransactionStatus>) => {
-			if (state.transaction) {
-				state.transaction.status = action.payload;
-			}
-		},
-		updateTransactionHash: (state, action: PayloadAction<string>) => {
-			if (state.transaction) {
-				state.transaction.hash = action.payload;
-			}
-		},
-		handleTransactionError: (state, action: PayloadAction<string>) => {
-			if (isUserDeniedError(action.payload)) {
-				state.transaction = undefined;
-			} else if (state.transaction) {
-				state.transaction.status = TransactionStatus.Failed;
-				state.transaction.error = action.payload;
-			}
-		},
-		handleCrossMarginPreviewError: (futuresState, action: PayloadAction<string>) => {
-			const message = Object.values(ORDER_PREVIEW_ERRORS).includes(action.payload)
-				? action.payload
-				: 'Failed to get trade preview';
-			futuresState.queryStatuses.crossMarginTradePreview = {
-				status: FetchStatus.Error,
-				error: message,
-			};
-			futuresState.crossMargin.tradePreview = null;
-		},
-		handleIsolatedMarginPreviewError: (futuresState, action: PayloadAction<string>) => {
-			const message = Object.values(ORDER_PREVIEW_ERRORS).includes(action.payload)
-				? action.payload
-				: 'Failed to get trade preview';
-			futuresState.queryStatuses.isolatedTradePreview = {
-				status: FetchStatus.Error,
-				error: message,
-			};
-			futuresState.isolatedMargin.tradePreview = null;
-		},
-		setCrossMarginAccount: (state, action: PayloadAction<string>) => {
-			state.crossMargin.account = action.payload;
-		},
-		setTransactionEstimate: (state, action: PayloadAction<TransactionEstimationPayload>) => {
-			state.transactionEstimations[action.payload.type] = {
-				limit: action.payload.limit,
-				cost: action.payload.cost,
-				error: action.payload.error,
-			};
-		},
-		setIsolatedTradePreview: (
-			state,
-			action: PayloadAction<FuturesPotentialTradeDetails<string> | null>
-		) => {
-			state.isolatedMargin.tradePreview = action.payload;
-		},
-		setCrossMarginTradePreview: (
-			state,
-			action: PayloadAction<FuturesPotentialTradeDetails<string> | null>
-		) => {
-			state.crossMargin.tradePreview = action.payload;
-=======
-		setFundingRates: (state, action: PayloadAction<FundingRate<string>[]>) => {
-			state.fundingRates = action.payload;
->>>>>>> 898a6f3d
 		},
 		setDynamicFeeRate: (state, action: PayloadAction<string>) => {
 			state.dynamicFeeRate = action.payload;
@@ -581,10 +456,6 @@
 	setIsolatedTradePreview,
 	setIsolatedMarginFee,
 	setCrossMarginTradePreview,
-<<<<<<< HEAD
-	setCrossMarginLeverage,
-=======
 	setCrossMarginLeverageForAsset,
->>>>>>> 898a6f3d
 	setPreviewError,
 } = futuresSlice.actions;