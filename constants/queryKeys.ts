--- conflicted
+++ resolved
@@ -13,12 +13,9 @@
 		HistoricalRates: (currencyKey: CurrencyKey, period: Period, networkId: NetworkId) => [
 			'rates',
 			'historicalRates',
+			currencyKey,
 			period,
-<<<<<<< HEAD
 			networkId,
-=======
-			currencyKey,
->>>>>>> 568a3bf8
 		],
 		MarketCap: (currencyKey: CurrencyKey) => ['marketCap', currencyKey],
 		ExchangeRates: ['rates', 'exchangeRates'],
