import { CurrencyKey } from '@synthetixio/queries/build/node/currency';
import keyBy from 'lodash/keyBy';

export type { CurrencyKey } from '@synthetixio/queries/build/node/currency';

import { Synths } from '@synthetixio/queries/build/node/currency';
export { Synths } from '@synthetixio/queries/build/node/currency';


// TODO: standardize this
export type Category = 'crypto' | 'forex' | 'equities' | 'index' | 'commodity' | 'inverse';

export const CATEGORY: Category[] = [
	'crypto',
	'forex',
	'equities',
	'index',
	'commodity',
	'inverse',
];
export const CATEGORY_MAP = keyBy(CATEGORY);

export const SYNTHS = Object.keys(Synths) as CurrencyKey[]

export const CRYPTO_CURRENCY = [
	'KNC',
	'COMP',
	'REN',
	'LEND',
	'SNX',
	'BTC',
	'ETH',
	'XRP',
	'BCH',
	'LTC',
	'EOS',
	'BNB',
	'XTZ',
	'XMR',
	'ADA',
	'LINK',
	'TRX',
	'DASH',
	'ETC',
];

export const CRYPTO_CURRENCY_MAP = keyBy(CRYPTO_CURRENCY);

export const FIAT_SYNTHS: Set<CurrencyKey> = new Set([
	Synths.sEUR,
	Synths.sJPY,
	Synths.sUSD,
	Synths.sAUD,
	Synths.sGBP,
	Synths.sCHF,
]);

<<<<<<< HEAD
export const AFTER_HOURS_SYNTHS: Set<CurrencyKey> = new Set([
	Synths.sTSLA,
	Synths.sMSFT,
	Synths.sFB,
	Synths.sAMZN,
	Synths.sAAPL,
	Synths.sNFLX,
	Synths.sGOOG,
	Synths.sCOIN,
=======
export const LSE_SYNTHS = new Set([SYNTHS_MAP.sFTSE]);

export const TSE_SYNTHS = new Set([SYNTHS_MAP.sNIKKEI]);

export const AFTER_HOURS_SYNTHS = new Set([
	SYNTHS_MAP.sTSLA,
	SYNTHS_MAP.sMSFT,
	SYNTHS_MAP.sFB,
	SYNTHS_MAP.sAMZN,
	SYNTHS_MAP.sAAPL,
	SYNTHS_MAP.sNFLX,
	SYNTHS_MAP.sGOOG,
	SYNTHS_MAP.sCOIN,
>>>>>>> 568a3bf8
]);

export const COMMODITY_SYNTHS = new Set([SYNTHS_MAP.sXAU, SYNTHS_MAP.sXAG, SYNTHS_MAP.sOIL]);

export const sUSD_EXCHANGE_RATE = 1;
export const SYNTH_DECIMALS = 18;

export const ETH_ADDRESS = '0xEeeeeEeeeEeEeeEeEeEeeEEEeeeeEeeeeeeeEEeE';<|MERGE_RESOLUTION|>--- conflicted
+++ resolved
@@ -55,7 +55,10 @@
 	Synths.sCHF,
 ]);
 
-<<<<<<< HEAD
+export const LSE_SYNTHS = new Set<CurrencyKey>([Synths.sFTSE]);
+
+export const TSE_SYNTHS = new Set<CurrencyKey>([Synths.sNIKKEI]);
+
 export const AFTER_HOURS_SYNTHS: Set<CurrencyKey> = new Set([
 	Synths.sTSLA,
 	Synths.sMSFT,
@@ -65,24 +68,9 @@
 	Synths.sNFLX,
 	Synths.sGOOG,
 	Synths.sCOIN,
-=======
-export const LSE_SYNTHS = new Set([SYNTHS_MAP.sFTSE]);
-
-export const TSE_SYNTHS = new Set([SYNTHS_MAP.sNIKKEI]);
-
-export const AFTER_HOURS_SYNTHS = new Set([
-	SYNTHS_MAP.sTSLA,
-	SYNTHS_MAP.sMSFT,
-	SYNTHS_MAP.sFB,
-	SYNTHS_MAP.sAMZN,
-	SYNTHS_MAP.sAAPL,
-	SYNTHS_MAP.sNFLX,
-	SYNTHS_MAP.sGOOG,
-	SYNTHS_MAP.sCOIN,
->>>>>>> 568a3bf8
 ]);
 
-export const COMMODITY_SYNTHS = new Set([SYNTHS_MAP.sXAU, SYNTHS_MAP.sXAG, SYNTHS_MAP.sOIL]);
+export const COMMODITY_SYNTHS = new Set<CurrencyKey>([Synths.sXAU, Synths.sXAG, Synths.sOIL]);
 
 export const sUSD_EXCHANGE_RATE = 1;
 export const SYNTH_DECIMALS = 18;
