import { CurrencyKey } from '@synthetixio/contracts-interface';
import keyBy from 'lodash/keyBy';

import { Synths } from '@synthetixio/contracts-interface';
import Wei from '@synthetixio/wei';

export type { CurrencyKey } from '@synthetixio/contracts-interface';
export { Synths } from '@synthetixio/contracts-interface';

// TODO: standardize this
export type Category = 'crypto' | 'forex' | 'equities' | 'index' | 'commodity' | 'inverse';

export const CATEGORY: Category[] = [
	'crypto',
	'forex',
	'equities',
	'index',
	'commodity',
	'inverse',
];
export const CATEGORY_MAP = keyBy(CATEGORY);

export const CRYPTO_CURRENCY = [
	'KNC',
	'COMP',
	'REN',
	'LEND',
	'SNX',
	'BTC',
	'ETH',
	'XRP',
	'BCH',
	'LTC',
	'EOS',
	'BNB',
	'XTZ',
	'XMR',
	'ADA',
	'LINK',
	'TRX',
	'DASH',
	'ETC',
];

export const CRYPTO_CURRENCY_MAP = keyBy(CRYPTO_CURRENCY);

export const FIAT_SYNTHS: Set<CurrencyKey> = new Set([
	Synths.sEUR,
	Synths.sJPY,
	Synths.sUSD,
	Synths.sAUD,
	Synths.sGBP,
	Synths.sCHF,
]);

export const LSE_SYNTHS = new Set<CurrencyKey>([Synths.sFTSE]);

export const TSE_SYNTHS = new Set<CurrencyKey>([Synths.sNIKKEI]);

export const AFTER_HOURS_SYNTHS: Set<CurrencyKey> = new Set([
	Synths.sTSLA,
	Synths.sMSFT,
	Synths.sFB,
	Synths.sAMZN,
	Synths.sAAPL,
	Synths.sNFLX,
	Synths.sGOOG,
	Synths.sCOIN,
]);

<<<<<<< HEAD
export const MARKET_HOURS_SYNTHS = new Set([
	...FIAT_SYNTHS,
	...LSE_SYNTHS,
	...TSE_SYNTHS,
	...AFTER_HOURS_SYNTHS,
]);

export const COMMODITY_SYNTHS = new Set([SYNTHS_MAP.sXAU, SYNTHS_MAP.sXAG, SYNTHS_MAP.sOIL]);
=======
export const COMMODITY_SYNTHS = new Set<CurrencyKey>([Synths.sXAU, Synths.sXAG, Synths.sOIL]);
>>>>>>> 0c58ef16

export const sUSD_EXCHANGE_RATE = new Wei(1);
export const SYNTH_DECIMALS = 18;

export const ETH_ADDRESS = '0xEeeeeEeeeEeEeeEeEeEeeEEEeeeeEeeeeeeeEEeE';<|MERGE_RESOLUTION|>--- conflicted
+++ resolved
@@ -68,7 +68,6 @@
 	Synths.sCOIN,
 ]);
 
-<<<<<<< HEAD
 export const MARKET_HOURS_SYNTHS = new Set([
 	...FIAT_SYNTHS,
 	...LSE_SYNTHS,
@@ -76,10 +75,7 @@
 	...AFTER_HOURS_SYNTHS,
 ]);
 
-export const COMMODITY_SYNTHS = new Set([SYNTHS_MAP.sXAU, SYNTHS_MAP.sXAG, SYNTHS_MAP.sOIL]);
-=======
 export const COMMODITY_SYNTHS = new Set<CurrencyKey>([Synths.sXAU, Synths.sXAG, Synths.sOIL]);
->>>>>>> 0c58ef16
 
 export const sUSD_EXCHANGE_RATE = new Wei(1);
 export const SYNTH_DECIMALS = 18;
