<<<<<<< HEAD
import Wei, { wei } from '@synthetixio/wei';
=======
import Wei, { wei, WeiSource } from '@synthetixio/wei';

>>>>>>> ad0c70b1
import { NextPriceDetails } from 'queries/futures/useGetNextPriceDetails';

import { zeroBN } from './formatters/number';

export const computeNPFee = (details: NextPriceDetails | null | undefined, sizeDelta: Wei) => {
	if (
		!details?.marketSkew ||
		!details?.assetPrice ||
		!details?.takerFee ||
		!details?.makerFee ||
		!details?.takerFeeNextPrice ||
		!details?.makerFeeNextPrice ||
		!sizeDelta
	) {
		return {
			commitDeposit: undefined,
			nextPriceFee: undefined,
		};
	}

	const notionalDiff = sizeDelta.mul(details.assetPrice);

	let staticRate: Wei;
	let staticRateNP: Wei;

	if (sameSide(notionalDiff, details.marketSkew)) {
		staticRate = details.takerFee;
		staticRateNP = details.takerFeeNextPrice;
	} else {
		staticRate = details.makerFee;
		staticRateNP = details.makerFeeNextPrice;
	}

	return {
		commitDeposit: notionalDiff.mul(staticRate).abs(),
		nextPriceFee: notionalDiff.mul(staticRateNP).abs(),
	};
};

export const computeMarketFee = (details: NextPriceDetails | null | undefined, sizeDelta: Wei) => {
	if (
		!details?.marketSkew ||
		!details?.assetPrice ||
		!details?.takerFee ||
		!details?.makerFee ||
		!sizeDelta
	) {
		return zeroBN;
	}

	const notionalDiff = sizeDelta.mul(details.assetPrice);

	if (sameSide(notionalDiff, details.marketSkew)) {
		return details.takerFee;
	} else {
		return details.makerFee;
	}
};

export const sameSide = (a: Wei, b: Wei) => {
	return a.gt(wei(0)) === b.gt(wei(0));
};<|MERGE_RESOLUTION|>--- conflicted
+++ resolved
@@ -1,9 +1,5 @@
-<<<<<<< HEAD
 import Wei, { wei } from '@synthetixio/wei';
-=======
-import Wei, { wei, WeiSource } from '@synthetixio/wei';
 
->>>>>>> ad0c70b1
 import { NextPriceDetails } from 'queries/futures/useGetNextPriceDetails';
 
 import { zeroBN } from './formatters/number';
@@ -18,10 +14,7 @@
 		!details?.makerFeeNextPrice ||
 		!sizeDelta
 	) {
-		return {
-			commitDeposit: undefined,
-			nextPriceFee: undefined,
-		};
+		return { commitDeposit: undefined, nextPriceFee: undefined };
 	}
 
 	const notionalDiff = sizeDelta.mul(details.assetPrice);
