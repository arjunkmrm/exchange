--- conflicted
+++ resolved
@@ -8,7 +8,6 @@
 } from 'constants/defaults';
 import { CurrencyKey } from 'constants/currency';
 import { isFiatCurrency } from 'utils/currencies';
-import { ethers } from 'ethers';
 
 type WeiSource = Wei | number | string | ethers.BigNumber;
 
@@ -57,14 +56,7 @@
 	return formattedValue.join('');
 };
 
-<<<<<<< HEAD
-export const formatNumberFromBN = (value: BigNumber, options?: FormatNumberOptions) =>
-	formatNumber(ethers.utils.formatEther(value.toString()), options);
-
-export const formatCryptoCurrency = (value: NumericValue, options?: FormatCurrencyOptions) =>
-=======
 export const formatCryptoCurrency = (value: WeiSource, options?: FormatCurrencyOptions) =>
->>>>>>> c13ad7ee
 	formatNumber(value, {
 		prefix: options?.sign,
 		suffix: options?.currencyKey,
