--- conflicted
+++ resolved
@@ -2,32 +2,11 @@
 import { atom } from 'recoil';
 import { Language } from 'translations/constants';
 
-import { ChartType } from 'constants/chartType';
 import { Synths } from 'constants/currency';
 import { DEFAULT_LANGUAGE, DEFAULT_PRICE_CURRENCY } from 'constants/defaults';
-<<<<<<< HEAD
-import { Synths } from 'constants/currency';
-
-import { Synth } from '@synthetixio/contracts-interface';
 
 import { getAppKey } from '../utils';
-
 import { languageStateKey, priceCurrencyStateKey } from './constants';
-=======
-import { Period } from 'constants/period';
-
-import { getAppKey } from '../utils';
-import {
-	languageStateKey,
-	priceCurrencyStateKey,
-	singleChartPeriodStateKey,
-	baseChartPeriodStateKey,
-	quoteChartPeriodStateKey,
-	singleChartTypeStateKey,
-	baseChartTypeStateKey,
-	quoteChartTypeStateKey,
-} from './constants';
->>>>>>> ad0c70b1
 
 export const PRICE_CURRENCIES = [
 	Synths.sUSD,
