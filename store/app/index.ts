import { atom } from 'recoil';

import { Language } from 'translations/constants';

import { DEFAULT_LANGUAGE, DEFAULT_PRICE_CURRENCY } from 'constants/defaults';
<<<<<<< HEAD
import { Synths } from 'constants/currency';
=======
import { PeriodLabel, PERIOD_LABELS_MAP } from 'constants/period';
import { SYNTHS_MAP } from 'constants/currency';
>>>>>>> 568a3bf8

import { Synth } from '@synthetixio/contracts-interface';

import { getAppKey } from '../utils';

import { languageStateKey, priceCurrencyStateKey, chartPeriodStateKey } from './constants';

export const PRICE_CURRENCIES = [
	Synths.sUSD,
	Synths.sEUR,
	Synths.sCHF,
	Synths.sAUD,
	Synths.sJPY,
	Synths.sGBP,
	Synths.sBTC,
	Synths.sETH,
];

export const appReadyState = atom<boolean>({
	key: getAppKey('appReady'),
	default: false,
});

export const languageState = atom<Language>({
	key: languageStateKey,
	default: DEFAULT_LANGUAGE,
});

export const priceCurrencyState = atom<Synth>({
	key: priceCurrencyStateKey,
	default: DEFAULT_PRICE_CURRENCY,
});

export const chartPeriodState = atom<PeriodLabel>({
	key: chartPeriodStateKey,
	default: PERIOD_LABELS_MAP.ONE_DAY,
});<|MERGE_RESOLUTION|>--- conflicted
+++ resolved
@@ -3,12 +3,8 @@
 import { Language } from 'translations/constants';
 
 import { DEFAULT_LANGUAGE, DEFAULT_PRICE_CURRENCY } from 'constants/defaults';
-<<<<<<< HEAD
+import { PeriodLabel, PERIOD_LABELS_MAP } from 'constants/period';
 import { Synths } from 'constants/currency';
-=======
-import { PeriodLabel, PERIOD_LABELS_MAP } from 'constants/period';
-import { SYNTHS_MAP } from 'constants/currency';
->>>>>>> 568a3bf8
 
 import { Synth } from '@synthetixio/contracts-interface';
 
