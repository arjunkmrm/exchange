import { NetworkId, Network as NetworkName } from '@synthetixio/contracts-interface';
import { GasSpeed } from 'queries/network/useEthGasPriceQuery';
import { atom, selector } from 'recoil';

import { truncateAddress } from 'utils/formatters/string';

import { getWalletKey } from '../utils';

export type Network = {
	id: NetworkId;
	name: NetworkName;
	useOvm?: boolean;
};

export const networkState = atom<Network | null>({
	key: getWalletKey('network'),
	default: null,
});

<<<<<<< HEAD
export const isMainnetNetworkState = selector<boolean>({
	key: 'isMainnetNetwork',
	get: ({ get }) => {
		const network = get(networkState)!;
		return network?.name === NetworkName.Mainnet;
	},
=======
export const isMainnetState = selector<boolean>({
	key: getWalletKey('isMainnet'),
	get: ({ get }) => get(networkState)?.id === NetworkId.Mainnet,
>>>>>>> f1585ae2
});

export const walletAddressState = atom<string | null>({
	key: getWalletKey('walletAddress'),
	default: null,
});

export const isWalletConnectedState = selector<boolean>({
	key: getWalletKey('isWalletConnected'),
	get: ({ get }) => get(walletAddressState) != null,
});

export const truncatedWalletAddressState = selector<string | null>({
	key: getWalletKey('truncatedWalletAddress'),
	get: ({ get }) => {
		const walletAddress = get(walletAddressState);
		if (walletAddress != null) {
			return truncateAddress(walletAddress);
		}
		return walletAddress;
	},
});

export const gasSpeedState = atom<GasSpeed>({
	key: getWalletKey('gasSpeed'),
	default: 'fast',
});

export const customGasPriceState = atom<string>({
	key: getWalletKey('customGasPrice'),
	default: '',
});

export const isL2State = selector<boolean>({
	key: getWalletKey('isL2'),
	get: ({ get }) => {
		return get(networkState)?.useOvm ?? false;
	},
});<|MERGE_RESOLUTION|>--- conflicted
+++ resolved
@@ -17,18 +17,9 @@
 	default: null,
 });
 
-<<<<<<< HEAD
-export const isMainnetNetworkState = selector<boolean>({
-	key: 'isMainnetNetwork',
-	get: ({ get }) => {
-		const network = get(networkState)!;
-		return network?.name === NetworkName.Mainnet;
-	},
-=======
 export const isMainnetState = selector<boolean>({
 	key: getWalletKey('isMainnet'),
 	get: ({ get }) => get(networkState)?.id === NetworkId.Mainnet,
->>>>>>> f1585ae2
 });
 
 export const walletAddressState = atom<string | null>({
