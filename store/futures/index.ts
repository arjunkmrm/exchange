--- conflicted
+++ resolved
@@ -1,27 +1,12 @@
-<<<<<<< HEAD
-import { atom, selector } from 'recoil';
-=======
 import { atom } from 'recoil';
->>>>>>> 531e63d3
 
 import {
 	FuturesAccountState,
-<<<<<<< HEAD
-	FuturesAccountType,
-	TradeFees,
-	FuturesOrderType,
-=======
->>>>>>> 531e63d3
 	CrossMarginAccounts,
 	PositionHistoryState,
 	FuturesAccountTypes,
 } from 'queries/futures/types';
 import { Price } from 'queries/rates/types';
-<<<<<<< HEAD
-import { PositionSide } from 'sections/futures/types';
-import { CrossMarginTradeInputs } from 'state/futures/types';
-=======
->>>>>>> 531e63d3
 import { getFuturesKey } from 'store/utils';
 import { zeroBN } from 'utils/formatters/number';
 
@@ -38,35 +23,6 @@
 	},
 });
 
-<<<<<<< HEAD
-// We use this object to store raw user inputs to feedback to the UI
-// before all params have been calculated
-export const simulatedTradeState = atom<CrossMarginTradeInputs<string> | null>({
-	key: getFuturesKey('simulatedTrade'),
-	default: {
-		nativeSize: '',
-		susdSize: '',
-		leverage: '',
-	},
-});
-
-export const preferredLeverageState = atom<Record<string, string>>({
-	key: getFuturesKey('preferredLeverage'),
-	default: {},
-});
-
-export const crossMarginMarginDeltaState = atom({
-	key: getFuturesKey('crossMarginMarginDelta'),
-	default: zeroBN,
-});
-
-export const leverageSideState = atom<PositionSide>({
-	key: getFuturesKey('leverageSide'),
-	default: PositionSide.LONG,
-});
-
-=======
->>>>>>> 531e63d3
 export const pastRatesState = atom<Price[] | []>({
 	key: getFuturesKey('pastRates'),
 	default: [],
@@ -77,36 +33,6 @@
 	default: zeroBN,
 });
 
-<<<<<<< HEAD
-export const futuresOrderPriceState = atom({
-	key: getFuturesKey('futuresOrderPrice'),
-	default: '',
-});
-
-export const tradeFeesState = atom<TradeFees>({
-	key: getFuturesKey('tradeFees'),
-	default: {
-		staticFee: zeroBN,
-		dynamicFeeRate: zeroBN,
-		crossMarginFee: zeroBN,
-		keeperEthDeposit: zeroBN,
-		limitStopOrderFee: zeroBN,
-		total: zeroBN,
-	},
-});
-
-export const dynamicFeeRateState = atom({
-	key: getFuturesKey('dynamicFeeRate'),
-	default: zeroBN,
-});
-
-export const leverageValueCommittedState = atom({
-	key: getFuturesKey('leverageValueCommitted'),
-	default: true,
-});
-
-=======
->>>>>>> 531e63d3
 export const futuresAccountState = atom<FuturesAccountState>({
 	key: getFuturesKey('futuresAccountState'),
 	default: {
