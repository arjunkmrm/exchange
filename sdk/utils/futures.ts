--- conflicted
+++ resolved
@@ -230,7 +230,6 @@
 	notionalValue: wei(preview.notionalValue),
 });
 
-<<<<<<< HEAD
 export const formatDelayedOrder = (
 	account: string,
 	marketInfo: FuturesMarket<Wei>,
@@ -293,8 +292,6 @@
 	};
 };
 
-=======
->>>>>>> 531e63d3
 export const formatPotentialTrade = (
 	preview: PostTradeDetailsResponse,
 	nativeSizeDelta: Wei,
@@ -337,10 +334,7 @@
 
 // https://github.com/Synthetixio/synthetix/blob/4d2add4f74c68ac4f1106f6e7be4c31d4f1ccc76/contracts/PerpsV2MarketBase.sol#L130-L141
 export const POTENTIAL_TRADE_STATUS_TO_MESSAGE: { [key: string]: string } = {
-<<<<<<< HEAD
 	OK: 'Ok',
-=======
->>>>>>> 531e63d3
 	INVALID_PRICE: 'Invalid price',
 	PRICE_OUT_OF_BOUNDS: 'Price out of acceptable range',
 	CAN_LIQUIDATE: 'Position can be liquidated',
@@ -352,9 +346,7 @@
 	NIL_ORDER: 'Cannot submit empty order',
 	NO_POSITION_OPEN: 'No position open',
 	PRICE_TOO_VOLATILE: 'Price too volatile',
-<<<<<<< HEAD
 	PRICE_IMPACT_TOLERANCE_EXCEEDED: 'Price impact tolerance exceeded',
-=======
 };
 
 export const calculateCrossMarginFee = (
@@ -366,5 +358,4 @@
 	const advancedOrderFeeRate =
 		orderType === 'limit' ? feeRates.limitOrderFee : feeRates.stopOrderFee;
 	return susdSize.mul(advancedOrderFeeRate);
->>>>>>> 531e63d3
 };