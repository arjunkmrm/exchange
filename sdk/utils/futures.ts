--- conflicted
+++ resolved
@@ -5,7 +5,6 @@
 
 import { ETH_UNIT } from 'constants/network';
 import { FuturesAggregateStatResult } from 'queries/futures/subgraph';
-<<<<<<< HEAD
 import {
 	FUTURES_ENDPOINTS,
 	MAINNET_MARKETS,
@@ -16,11 +15,6 @@
 import { IPerpsV2MarketConsolidated } from 'sdk/contracts/types/PerpsV2Market';
 import {
 	DelayedOrder,
-=======
-import { FUTURES_ENDPOINTS, MAINNET_MARKETS, TESTNET_MARKETS } from 'sdk/constants/futures';
-import { SECONDS_PER_DAY } from 'sdk/constants/period';
-import {
->>>>>>> 898a6f3d
 	FundingRateUpdate,
 	FuturesMarketAsset,
 	FuturesMarketKey,
@@ -140,7 +134,6 @@
 	futuresHourlyStats: FuturesAggregateStatResult[]
 ): FuturesVolumes => {
 	const volumes: FuturesVolumes = futuresHourlyStats.reduce(
-<<<<<<< HEAD
 		(acc: FuturesVolumes, { marketKey, volume, trades }) => {
 			const cleanMarketKey =
 				marketKey !== AGGREGATE_ASSET_KEY ? parseBytes32String(marketKey) : marketKey;
@@ -149,14 +142,6 @@
 				[cleanMarketKey]: {
 					volume: volume.div(ETH_UNIT).add(acc[cleanMarketKey]?.volume ?? 0),
 					trades: trades.add(acc[cleanMarketKey]?.trades ?? 0),
-=======
-		(acc: FuturesVolumes, { asset, volume, trades }) => {
-			return {
-				...acc,
-				[asset]: {
-					volume: volume.div(ETH_UNIT).add(acc[asset]?.volume ?? 0),
-					trades: trades.add(acc[asset]?.trades ?? 0),
->>>>>>> 898a6f3d
 				},
 			};
 		},
@@ -229,11 +214,8 @@
 	fee: preview.fee.toString(),
 	leverage: preview.leverage.toString(),
 	notionalValue: preview.notionalValue.toString(),
-<<<<<<< HEAD
 	priceImpact: preview.priceImpact.toString(),
 	slippageAmount: preview.slippageAmount.toString(),
-=======
->>>>>>> 898a6f3d
 });
 
 export const unserializePotentialTrade = (
@@ -248,7 +230,6 @@
 	fee: wei(preview.fee),
 	leverage: wei(preview.leverage),
 	notionalValue: wei(preview.notionalValue),
-<<<<<<< HEAD
 	priceImpact: wei(preview.priceImpact),
 	slippageAmount: wei(preview.slippageAmount),
 });
@@ -324,10 +305,6 @@
 	};
 };
 
-=======
-});
-
->>>>>>> 898a6f3d
 export const formatPotentialTrade = (
 	preview: PostTradeDetailsResponse,
 	nativeSizeDelta: Wei,
@@ -348,11 +325,8 @@
 		status,
 		showStatus: status > 0, // 0 is success
 		statusMessage: getTradeStatusMessage(status),
-<<<<<<< HEAD
 		priceImpact: wei(0),
 		slippageAmount: wei(0),
-=======
->>>>>>> 898a6f3d
 	};
 };
 
@@ -375,10 +349,7 @@
 
 // https://github.com/Synthetixio/synthetix/blob/4d2add4f74c68ac4f1106f6e7be4c31d4f1ccc76/contracts/PerpsV2MarketBase.sol#L130-L141
 export const POTENTIAL_TRADE_STATUS_TO_MESSAGE: { [key: string]: string } = {
-<<<<<<< HEAD
 	OK: 'Ok',
-=======
->>>>>>> 898a6f3d
 	INVALID_PRICE: 'Invalid price',
 	PRICE_OUT_OF_BOUNDS: 'Price out of acceptable range',
 	CAN_LIQUIDATE: 'Position can be liquidated',
@@ -390,11 +361,8 @@
 	NIL_ORDER: 'Cannot submit empty order',
 	NO_POSITION_OPEN: 'No position open',
 	PRICE_TOO_VOLATILE: 'Price too volatile',
-<<<<<<< HEAD
 	PRICE_IMPACT_TOLERANCE_EXCEEDED: 'Price impact tolerance exceeded',
-=======
 	INSUFFICIENT_FREE_MARGIN: 'Insufficient free margin',
->>>>>>> 898a6f3d
 };
 
 export const calculateCrossMarginFee = (
@@ -406,14 +374,10 @@
 	const advancedOrderFeeRate =
 		orderType === 'limit' ? feeRates.limitOrderFee : feeRates.stopOrderFee;
 	return susdSize.mul(advancedOrderFeeRate);
-<<<<<<< HEAD
 };
 
 export const getPythNetworkUrl = (networkId: NetworkId) => {
 	return networkId === 420 ? 'https://xc-testnet.pyth.network' : 'https://xc-mainnet.pyth.network';
 };
 
-export const normalizePythId = (id: string) => (id.startsWith('0x') ? id : '0x' + id);
-=======
-};
->>>>>>> 898a6f3d
+export const normalizePythId = (id: string) => (id.startsWith('0x') ? id : '0x' + id);