--- conflicted
+++ resolved
@@ -27,12 +27,8 @@
 	private context: IContext;
 	public multicallProvider = new EthCallProvider();
 	public contracts: ContractsMap;
-<<<<<<< HEAD
-	public mutliCallContracts: MultiCallContractsMap;
+	public multicallContracts: MulticallContractsMap;
 	public events = new EventEmitter().setMaxListeners(100);
-=======
-	public multicallContracts: MulticallContractsMap;
->>>>>>> 898a6f3d
 
 	constructor(context: IContext) {
 		this.context = { ...DEFAULT_CONTEXT, ...context };
@@ -93,12 +89,8 @@
 	public setNetworkId(networkId: NetworkId) {
 		this.context.networkId = networkId;
 		this.contracts = getContractsByNetwork(networkId, this.context.signer ?? this.provider);
-<<<<<<< HEAD
-		this.mutliCallContracts = getMultiCallContractsByNetwork(networkId);
+		this.multicallContracts = getMulticallContractsByNetwork(networkId);
 		this.events.emit('network_changed', { networkId: networkId });
-=======
-		this.multicallContracts = getMulticallContractsByNetwork(networkId);
->>>>>>> 898a6f3d
 	}
 
 	public async setSigner(signer: ethers.Signer) {
