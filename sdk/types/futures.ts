import Wei from '@synthetixio/wei';
import { BigNumber } from 'ethers';

export type FundingRateInput = {
	marketAddress: string | undefined;
	marketKey: FuturesMarketKey;
	price: Wei | undefined;
	currentFundingRate: Wei | undefined;
};

export type SynthSuspensionReason =
	| 'system-upgrade'
	| 'market-closure'
	| 'circuit-breaker'
	| 'emergency';

export type MarketClosureReason = SynthSuspensionReason;

export type FuturesMarket<T = Wei> = {
	market: string;
	marketKey: FuturesMarketKey;
	marketName: string;
	asset: FuturesMarketAsset;
	assetHex: string;
	currentFundingRate: T;
	currentRoundId: T;
	feeRates: {
		makerFee: T;
		takerFee: T;
		makerFeeDelayedOrder: T;
		takerFeeDelayedOrder: T;
		makerFeeOffchainDelayedOrder: T;
		takerFeeOffchainDelayedOrder: T;
	};
	openInterest?: {
		shortPct: number;
		longPct: number;
		shortUSD: T;
		longUSD: T;
	};
	marketDebt: T;
	marketSkew: T;
	marketSize: T;
	maxLeverage: T;
	minInitialMargin: T;
	keeperDeposit: T;
	isSuspended: boolean;
	marketClosureReason: SynthSuspensionReason;
	marketLimit: T;
	settings: {
		maxMarketValue: T;
		skewScale: T;
		delayedOrderConfirmWindow: number;
		offchainDelayedOrderMinAge: number;
		offchainDelayedOrderMaxAge: number;
		minDelayTimeDelta: number;
		maxDelayTimeDelta: number;
	};
};

export type FundingRateUpdate = {
	funding: Wei;
	timestamp: number;
};

export type FundingRateResponse = {
	asset: FuturesMarketKey;
	fundingTitle: string;
	fundingRate: Wei | null;
};

export enum FuturesMarketKey {
	sBTCPERP = 'sBTCPERP',
	sETHPERP = 'sETHPERP',
	sBTC = 'sBTC',
	sETH = 'sETH',
	sLINK = 'sLINK',
	sSOL = 'sSOL',
	sAVAX = 'sAVAX',
	sAAVE = 'sAAVE',
	sUNI = 'sUNI',
	sMATIC = 'sMATIC',
	sXAU = 'sXAU',
	sXAG = 'sXAG',
	sEUR = 'sEUR',
	sAPE = 'sAPE',
	sDYDX = 'sDYDX',
	sBNB = 'sBNB',
	sDOGE = 'sDOGE',
	sDebtRatio = 'sDebtRatio',
	sXMR = 'sXMR',
	sOP = 'sOP',
}

export enum FuturesMarketAsset {
	sBTC = 'sBTC',
	sETH = 'sETH',
	sLINK = 'sLINK',
	SOL = 'SOL',
	AVAX = 'AVAX',
	AAVE = 'AAVE',
	UNI = 'UNI',
	MATIC = 'MATIC',
	XAU = 'XAU',
	XAG = 'XAG',
	EUR = 'EUR',
	APE = 'APE',
	DYDX = 'DYDX',
	BNB = 'BNB',
	DOGE = 'DOGE',
	DebtRatio = 'DebtRatio',
	XMR = 'XMR',
	OP = 'OP',
}

export interface FuturesMarketConfig {
	key: FuturesMarketKey;
	asset: FuturesMarketAsset;
	supports: 'mainnet' | 'testnet' | 'both';
	version: 1 | 2;
	pythIds?: {
		mainnet: string;
		testnet: string;
	};
	disabled?: boolean;
}

export type FuturesVolumes<T = Wei> = {
	[asset: string]: {
		volume: T;
		trades: T;
	};
};

export type PositionDetail = {
	remainingMargin: Wei;
	accessibleMargin: Wei;
	orderPending: boolean;
	order: {
		pending: boolean;
		fee: Wei;
		leverage: Wei;
	};
	position: {
		fundingIndex: Wei;
		lastPrice: Wei;
		size: Wei;
		margin: Wei;
	};
	accruedFunding: Wei;
	notionalValue: Wei;
	liquidationPrice: Wei;
	profitLoss: Wei;
};

export enum PositionSide {
	LONG = 'long',
	SHORT = 'short',
}

<<<<<<< HEAD
export enum OrderType {
	MARKET = 0,
	DELAYED = 1,
	DELAYED_OFFCHAIN = 2,
}

export const OrderNameByType: Record<OrderType, string> = {
	[OrderType.MARKET]: 'market',
	[OrderType.DELAYED]: 'delayed',
	[OrderType.DELAYED_OFFCHAIN]: 'delayed offchain',
};

export const OrderTypeByName: Record<string, OrderType> = {
	market: OrderType.MARKET,
	delayed: OrderType.DELAYED,
	'delayed offchain': OrderType.DELAYED_OFFCHAIN,
};

=======
>>>>>>> 898a6f3d
export type FuturesFilledPosition<T = Wei> = {
	canLiquidatePosition: boolean;
	side: PositionSide;
	notionalValue: T;
	accruedFunding: T;
	initialMargin: T;
	profitLoss: T;
	fundingIndex: number;
	lastPrice: T;
	size: T;
	liquidationPrice: T;
	initialLeverage: T;
	leverage: T;
	pnl: T;
	pnlPct: T;
	marginRatio: T;
};

export type FuturesPosition<T = Wei> = {
	asset: FuturesMarketAsset;
	marketKey: FuturesMarketKey;
	remainingMargin: T;
	accessibleMargin: T;
	position: FuturesFilledPosition<T> | null;
};

<<<<<<< HEAD
export type ModifyPositionOptions<T extends boolean> = {
	delayed?: boolean;
	offchain?: boolean;
	estimationOnly?: T;
};

=======
>>>>>>> 898a6f3d
// This type exists to rename enum types from the subgraph to display-friendly types
export type FuturesOrderTypeDisplay =
	| 'Next Price'
	| 'Limit'
	| 'Stop Market'
	| 'Market'
<<<<<<< HEAD
	| 'Liquidation'
	| 'Delayed'
	| 'Delayed Offchain';
=======
	| 'Liquidation';
>>>>>>> 898a6f3d

export type FuturesOrder<T = Wei> = {
	id: string;
	account: string;
	asset: FuturesMarketAsset;
	market: string;
	marketKey: FuturesMarketKey;
	size: T;
	targetPrice: T | null;
	marginDelta: T;
	targetRoundId: T | null;
	timestamp: T;
	orderType: FuturesOrderTypeDisplay;
	sizeTxt?: string;
	targetPriceTxt?: string;
	side?: PositionSide;
	isStale?: boolean;
	isExecutable?: boolean;
	isCancelling?: boolean;
};

<<<<<<< HEAD
export type DelayedOrder<T = Wei> = {
	account: string;
	asset?: FuturesMarketAsset;
	market?: string;
	marketAddress: string;
	marketKey?: FuturesMarketKey;
	size: T;
	commitDeposit: T;
	keeperDeposit: T;
	submittedAtTimestamp: number;
	executableAtTimestamp: number;
	isOffchain: boolean;
	priceImpactDelta: T;
	targetRoundId: T | null;
	orderType: FuturesOrderTypeDisplay;
	side?: PositionSide;
	isStale?: boolean;
	isExecutable?: boolean;
	isCancelling?: boolean;
};

=======
>>>>>>> 898a6f3d
export type FuturesPotentialTradeDetails<T = Wei> = {
	size: T;
	sizeDelta: T;
	liqPrice: T;
	margin: T;
	price: T;
	fee: T;
	leverage: T;
	notionalValue: T;
	side: PositionSide;
	status: PotentialTradeStatus;
	showStatus: boolean;
	statusMessage: string;
<<<<<<< HEAD
	priceImpact: T;
	slippageAmount: T;
=======
>>>>>>> 898a6f3d
};

// https://github.com/Synthetixio/synthetix/blob/4d2add4f74c68ac4f1106f6e7be4c31d4f1ccc76/contracts/interfaces/IFuturesMarketBaseTypes.sol#L6-L19
export enum PotentialTradeStatus {
<<<<<<< HEAD
=======
	// Contract status mapping
>>>>>>> 898a6f3d
	OK = 0,
	INVALID_PRICE = 1,
	PRICE_OUT_OF_BOUNDS = 2,
	CAN_LIQUIDATE = 3,
	CANNOT_LIQUIDATE = 4,
	MAX_MARKET_SIZE_EXCEEDED = 5,
	MAX_LEVERAGE_EXCEEDED = 6,
	INSUFFICIENT_MARGIN = 7,
	NOT_PERMITTED = 8,
	NIL_ORDER = 9,
	NO_POSITION_OPEN = 10,
	PRICE_TOO_VOLATILE = 11,
<<<<<<< HEAD
=======

	// Our own local status
	INSUFFICIENT_FREE_MARGIN = 100,
>>>>>>> 898a6f3d
}

export type PostTradeDetailsResponse = {
	margin: BigNumber;
	size: BigNumber;
	price: BigNumber;
	liqPrice: BigNumber;
	fee: BigNumber;
	status: number;
};<|MERGE_RESOLUTION|>--- conflicted
+++ resolved
@@ -158,7 +158,6 @@
 	SHORT = 'short',
 }
 
-<<<<<<< HEAD
 export enum OrderType {
 	MARKET = 0,
 	DELAYED = 1,
@@ -177,8 +176,6 @@
 	'delayed offchain': OrderType.DELAYED_OFFCHAIN,
 };
 
-=======
->>>>>>> 898a6f3d
 export type FuturesFilledPosition<T = Wei> = {
 	canLiquidatePosition: boolean;
 	side: PositionSide;
@@ -205,28 +202,21 @@
 	position: FuturesFilledPosition<T> | null;
 };
 
-<<<<<<< HEAD
 export type ModifyPositionOptions<T extends boolean> = {
 	delayed?: boolean;
 	offchain?: boolean;
 	estimationOnly?: T;
 };
 
-=======
->>>>>>> 898a6f3d
 // This type exists to rename enum types from the subgraph to display-friendly types
 export type FuturesOrderTypeDisplay =
 	| 'Next Price'
 	| 'Limit'
 	| 'Stop Market'
 	| 'Market'
-<<<<<<< HEAD
 	| 'Liquidation'
 	| 'Delayed'
 	| 'Delayed Offchain';
-=======
-	| 'Liquidation';
->>>>>>> 898a6f3d
 
 export type FuturesOrder<T = Wei> = {
 	id: string;
@@ -248,7 +238,6 @@
 	isCancelling?: boolean;
 };
 
-<<<<<<< HEAD
 export type DelayedOrder<T = Wei> = {
 	account: string;
 	asset?: FuturesMarketAsset;
@@ -270,8 +259,6 @@
 	isCancelling?: boolean;
 };
 
-=======
->>>>>>> 898a6f3d
 export type FuturesPotentialTradeDetails<T = Wei> = {
 	size: T;
 	sizeDelta: T;
@@ -285,19 +272,13 @@
 	status: PotentialTradeStatus;
 	showStatus: boolean;
 	statusMessage: string;
-<<<<<<< HEAD
 	priceImpact: T;
 	slippageAmount: T;
-=======
->>>>>>> 898a6f3d
 };
 
 // https://github.com/Synthetixio/synthetix/blob/4d2add4f74c68ac4f1106f6e7be4c31d4f1ccc76/contracts/interfaces/IFuturesMarketBaseTypes.sol#L6-L19
 export enum PotentialTradeStatus {
-<<<<<<< HEAD
-=======
 	// Contract status mapping
->>>>>>> 898a6f3d
 	OK = 0,
 	INVALID_PRICE = 1,
 	PRICE_OUT_OF_BOUNDS = 2,
@@ -310,12 +291,9 @@
 	NIL_ORDER = 9,
 	NO_POSITION_OPEN = 10,
 	PRICE_TOO_VOLATILE = 11,
-<<<<<<< HEAD
-=======
 
 	// Our own local status
 	INSUFFICIENT_FREE_MARGIN = 100,
->>>>>>> 898a6f3d
 }
 
 export type PostTradeDetailsResponse = {
