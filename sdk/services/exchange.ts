// @ts-ignore TODO: remove once types are added
import getFormattedSwapData from '@kwenta/synthswap';
import { CurrencyKey, NetworkId } from '@synthetixio/contracts-interface';
import { DeprecatedSynthBalance, TokenBalances } from '@synthetixio/queries';
import Wei, { wei } from '@synthetixio/wei';
import axios from 'axios';
import { Contract as EthCallContract } from 'ethcall';
import { BigNumber, ethers } from 'ethers';
import { get, keyBy } from 'lodash';
import KwentaSDK from 'sdk';

import { KWENTA_REFERRAL_ADDRESS, SYNTH_SWAP_OPTIMISM_ADDRESS } from 'constants/address';
import {
	ATOMIC_EXCHANGES_L1,
	CRYPTO_CURRENCY_MAP,
	ETH_ADDRESS,
	ETH_COINGECKO_ADDRESS,
} from 'constants/currency';
import { DEFAULT_1INCH_SLIPPAGE } from 'constants/defaults';
import { ATOMIC_EXCHANGE_SLIPPAGE } from 'constants/exchange';
import { CG_BASE_API_URL } from 'queries/coingecko/constants';
import { PriceResponse } from 'queries/coingecko/types';
import { KWENTA_TRACKING_CODE } from 'queries/futures/constants';
import { getProxySynthSymbol } from 'queries/synths/utils';
import { getEthGasPrice } from 'sdk/common/gas';
import erc20Abi from 'sdk/contracts/abis/ERC20.json';
import { Token } from 'sdk/types/tokens';
<<<<<<< HEAD
=======
import { startInterval } from 'sdk/utils/interval';
>>>>>>> 898a6f3d
import {
	newGetCoinGeckoPricesForCurrencies,
	newGetExchangeRatesForCurrencies,
	newGetExchangeRatesTupleForCurrencies,
} from 'utils/currencies';
import { UNIT_BIG_NUM, zeroBN } from 'utils/formatters/number';
import { getTransactionPrice, normalizeGasLimit } from 'utils/network';

import * as sdkErrors from '../common/errors';
import { getSynthsForNetwork, SynthSymbol } from '../data/synths';
import {
	OneInchApproveSpenderResponse,
	OneInchQuoteResponse,
	OneInchSwapResponse,
	OneInchTokenListResponse,
} from '../types/1inch';

const PROTOCOLS =
	'OPTIMISM_UNISWAP_V3,OPTIMISM_SYNTHETIX,OPTIMISM_SYNTHETIX_WRAPPER,OPTIMISM_ONE_INCH_LIMIT_ORDER,OPTIMISM_ONE_INCH_LIMIT_ORDER_V2,OPTIMISM_CURVE,OPTIMISM_BALANCER_V2,OPTIMISM_VELODROME,OPTIMISM_KYBERSWAP_ELASTIC';

const FILTERED_TOKENS = ['0x4922a015c4407f87432b179bb209e125432e4a2a'];
const DEFAULT_BUFFER = 0.2;

export default class ExchangeService {
	private tokensMap: any = {};
	private tokenList: Token[] = [];
	private allTokensMap: any;
	private sdk: KwentaSDK;

	constructor(sdk: KwentaSDK) {
		this.sdk = sdk;
	}

	get exchangeRates() {
		return this.sdk.prices.currentPrices.onChain;
	}

	public getTxProvider(baseCurrencyKey: string, quoteCurrencyKey: string) {
		if (!baseCurrencyKey || !quoteCurrencyKey) return undefined;
		if (
			this.synthsMap?.[baseCurrencyKey as SynthSymbol] &&
			this.synthsMap?.[quoteCurrencyKey as SynthSymbol]
		)
			return 'synthetix';
		if (this.tokensMap[baseCurrencyKey] && this.tokensMap[quoteCurrencyKey]) return '1inch';

		return 'synthswap';
	}

	public async getTradePrices(
		txProvider: ReturnType<ExchangeService['getTxProvider']>,
		quoteCurrencyKey: string,
		baseCurrencyKey: string,
		quoteAmountWei: Wei,
		baseAmountWei: Wei
	) {
		const coinGeckoPrices = await this.getCoingeckoPrices(quoteCurrencyKey, baseCurrencyKey);

		const [quotePriceRate, basePriceRate] = await Promise.all(
			[quoteCurrencyKey, baseCurrencyKey].map((currencyKey) =>
				this.getPriceRate(currencyKey, txProvider, coinGeckoPrices)
			)
		);

		let quoteTradePrice = quoteAmountWei.mul(quotePriceRate || 0);
		let baseTradePrice = baseAmountWei.mul(basePriceRate || 0);

		if (this.sUSDRate) {
			quoteTradePrice = quoteTradePrice.div(this.sUSDRate);
			baseTradePrice = baseTradePrice.div(this.sUSDRate);
		}

		return { quoteTradePrice, baseTradePrice };
	}

	public async getSlippagePercent(
		quoteCurrencyKey: string,
		baseCurrencyKey: string,
		quoteAmountWei: Wei,
		baseAmountWei: Wei
	) {
		const txProvider = this.getTxProvider(baseCurrencyKey, quoteCurrencyKey);

		if (txProvider === '1inch') {
			const {
				quoteTradePrice: totalTradePrice,
				baseTradePrice: estimatedBaseTradePrice,
			} = await this.getTradePrices(
				txProvider,
				quoteCurrencyKey,
				baseCurrencyKey,
				quoteAmountWei,
				baseAmountWei
			);

			if (totalTradePrice.gt(0) && estimatedBaseTradePrice.gt(0)) {
				return totalTradePrice.sub(estimatedBaseTradePrice).div(totalTradePrice).neg();
			}
		}

		return undefined;
	}

	public async getBaseFeeRate(baseCurrencyKey: string, quoteCurrencyKey: string) {
		if (!this.sdk.context.contracts.SystemSettings) {
			throw new Error(sdkErrors.UNSUPPORTED_NETWORK);
		}

		const [sourceCurrencyFeeRate, destinationCurrencyFeeRate] = await Promise.all([
			this.sdk.context.contracts.SystemSettings.exchangeFeeRate(
				ethers.utils.formatBytes32String(baseCurrencyKey)
			),
			this.sdk.context.contracts.SystemSettings.exchangeFeeRate(
				ethers.utils.formatBytes32String(quoteCurrencyKey)
			),
		]);

		return sourceCurrencyFeeRate && destinationCurrencyFeeRate
			? wei(sourceCurrencyFeeRate.add(destinationCurrencyFeeRate))
			: wei(0);
	}

	public async getExchangeFeeRate(quoteCurrencyKey: string, baseCurrencyKey: string) {
		if (!this.sdk.context.contracts.Exchanger) {
			throw new Error(sdkErrors.UNSUPPORTED_NETWORK);
		}

		const exchangeFeeRate = await this.sdk.context.contracts.Exchanger.feeRateForExchange(
			ethers.utils.formatBytes32String(quoteCurrencyKey),
			ethers.utils.formatBytes32String(baseCurrencyKey)
		);

		return wei(exchangeFeeRate);
	}

	public async getRate(baseCurrencyKey: string, quoteCurrencyKey: string) {
		const baseCurrencyTokenAddress = this.getTokenAddress(baseCurrencyKey);
		const quoteCurrencyTokenAddress = this.getTokenAddress(quoteCurrencyKey);

		const [[quoteRate, baseRate], coinGeckoPrices] = await Promise.all([
			this.getPairRates(quoteCurrencyKey, baseCurrencyKey),
			this.getCoingeckoPrices(quoteCurrencyKey, baseCurrencyKey),
		]);

		const base = baseRate.lte(0)
			? newGetCoinGeckoPricesForCurrencies(coinGeckoPrices, baseCurrencyTokenAddress)
			: baseRate;

		const quote = quoteRate.lte(0)
			? newGetCoinGeckoPricesForCurrencies(coinGeckoPrices, quoteCurrencyTokenAddress)
			: quoteRate;

		return base.gt(0) && quote.gt(0) ? quote.div(base) : wei(0);
	}

	public async getOneInchTokenList() {
		const response = await axios.get<OneInchTokenListResponse>(this.oneInchApiUrl + 'tokens');

		const tokensMap = response.data.tokens || {};
		const chainId: NetworkId = this.sdk.context.isL2 ? 10 : 1;
		const tokens = Object.values(tokensMap).map((t) => ({ ...t, chainId, tags: [] }));

		return {
			tokens,
			tokensMap: keyBy(tokens, 'symbol'),
			symbols: tokens.map((token) => token.symbol),
		};
	}

	public async getFeeReclaimPeriod(currencyKey: string) {
		if (!this.sdk.context.contracts.Exchanger) {
			throw new Error(sdkErrors.UNSUPPORTED_NETWORK);
		}

		const maxSecsLeftInWaitingPeriod = (await this.sdk.context.contracts.Exchanger.maxSecsLeftInWaitingPeriod(
			this.sdk.context.walletAddress,
			ethers.utils.formatBytes32String(currencyKey)
		)) as ethers.BigNumberish;

		return Number(maxSecsLeftInWaitingPeriod);
	}

	public async swapSynthSwap(
		fromToken: Token,
		toToken: Token,
		fromAmount: string,
		metaOnly?: 'meta_tx' | 'estimate_gas'
	) {
		if (this.sdk.context.networkId !== 10) throw new Error(sdkErrors.UNSUPPORTED_NETWORK);

		const sUSD = this.tokensMap['sUSD'];

		const oneInchFrom = this.tokensMap[fromToken.symbol] ? sUSD.address : fromToken.address;
		const oneInchTo = this.tokensMap[toToken.symbol] ? sUSD.address : toToken.address;

		const fromSymbolBytes = ethers.utils.formatBytes32String(fromToken.symbol);
		const sUSDBytes = ethers.utils.formatBytes32String('sUSD');

		let synthAmountEth = fromAmount;

		if (this.tokensMap[fromToken.symbol]) {
			if (!this.sdk.context.contracts.Exchanger) {
				throw new Error(sdkErrors.UNSUPPORTED_NETWORK);
			}
			const fromAmountWei = wei(fromAmount).toString(0, true);
			const amounts = await this.sdk.context.contracts.Exchanger.getAmountsForExchange(
				fromAmountWei,
				fromSymbolBytes,
				sUSDBytes
			);

			const usdValue = amounts.amountReceived.sub(amounts.fee);
			synthAmountEth = ethers.utils.formatEther(usdValue);
		}

		const params = await this.getOneInchSwapParams(
			oneInchFrom,
			oneInchTo,
			synthAmountEth,
			fromToken.decimals
		);

		const formattedData = getFormattedSwapData(params, SYNTH_SWAP_OPTIMISM_ADDRESS);

		const SynthSwap = this.sdk.context.contracts.SynthSwap;

		if (!SynthSwap) {
			throw new Error(sdkErrors.UNSUPPORTED_NETWORK);
		}

		const contractFunc =
			metaOnly === 'meta_tx'
				? SynthSwap.populateTransaction
				: metaOnly === 'estimate_gas'
				? SynthSwap.estimateGas
				: SynthSwap;

		if (this.tokensMap[toToken.symbol]) {
			const symbolBytes = ethers.utils.formatBytes32String(toToken.symbol);
			if (formattedData.functionSelector === 'swap') {
				return contractFunc.swapInto(symbolBytes, formattedData.data);
			} else {
				return contractFunc.uniswapSwapInto(
					symbolBytes,
					fromToken.address,
					params.fromTokenAmount,
					formattedData.data
				);
			}
		} else {
			if (formattedData.functionSelector === 'swap') {
				return contractFunc.swapOutOf(
					fromSymbolBytes,
					wei(fromAmount).toString(0, true),
					formattedData.data
				);
			} else {
				const usdValue = ethers.utils.parseEther(synthAmountEth).toString();
				return contractFunc.uniswapSwapOutOf(
					fromSymbolBytes,
					toToken.address,
					wei(fromAmount).toString(0, true),
					usdValue,
					formattedData.data
				);
			}
		}
	}

	public async swapOneInchMeta(
		quoteTokenAddress: string,
		baseTokenAddress: string,
		amount: string,
		quoteDecimals: number
	) {
		const params = await this.getOneInchSwapParams(
			quoteTokenAddress,
			baseTokenAddress,
			amount,
			quoteDecimals
		);

		const { from, to, data, value } = params.tx;

		return this.sdk.context.signer.populateTransaction({
			from,
			to,
			data,
			value: ethers.BigNumber.from(value),
		});
	}

	public async swapOneInch(
		quoteTokenAddress: string,
		baseTokenAddress: string,
		amount: string,
		quoteDecimals: number
	) {
		const params = await this.getOneInchSwapParams(
			quoteTokenAddress,
			baseTokenAddress,
			amount,
			quoteDecimals
		);

		const { from, to, data, value } = params.tx;

		return this.sdk.context.signer.sendTransaction({
			from,
			to,
			data,
			value: ethers.BigNumber.from(value),
		});
	}

	public async swapOneInchGasEstimate(
		quoteTokenAddress: string,
		baseTokenAddress: string,
		amount: string,
		quoteDecimals: number
	) {
		const params = await this.getOneInchSwapParams(
			quoteTokenAddress,
			baseTokenAddress,
			amount,
			quoteDecimals
		);

		return params.tx.gas;
	}

	public async getNumEntries(currencyKey: string): Promise<number> {
		if (!this.sdk.context.contracts.Exchanger) {
			throw new Error(sdkErrors.UNSUPPORTED_NETWORK);
		}

		const { numEntries } = await this.sdk.context.contracts.Exchanger.settlementOwing(
			this.sdk.context.walletAddress,
			ethers.utils.formatBytes32String(currencyKey)
		);

		return numEntries ? Number(numEntries.toString()) : 0;
	}

	public async getAtomicRates(currencyKey: string) {
		if (!this.sdk.context.contracts.ExchangeRates) {
			throw new Error(sdkErrors.UNSUPPORTED_NETWORK);
		}

		const { value } = await this.sdk.context.contracts.ExchangeRates.effectiveAtomicValueAndRates(
			ethers.utils.formatBytes32String(currencyKey),
			UNIT_BIG_NUM,
			ethers.utils.formatBytes32String('sUSD')
		);

		return wei(value) ?? wei(0);
	}

	public async approveSwap(quoteCurrencyKey: string, baseCurrencyKey: string) {
		const txProvider = this.getTxProvider(baseCurrencyKey, quoteCurrencyKey);
		const quoteCurrencyContract = this.getQuoteCurrencyContract(quoteCurrencyKey);
		const approveAddress = await this.getApproveAddress(txProvider);

		if (quoteCurrencyContract) {
			const { hash } = await this.sdk.transactions.createContractTxn(
				quoteCurrencyContract,
				'approve',
				[approveAddress, ethers.constants.MaxUint256]
			);

			return hash;
		}

		return undefined;
	}

	public async handleRedeem() {
		const redeemableDeprecatedSynths = await this.getRedeemableDeprecatedSynths();

		if (redeemableDeprecatedSynths.totalUSDBalance.gt(0)) {
			const { hash } = await this.sdk.transactions.createSynthetixTxn(
				'SynthRedeemer',
				'redeemAll',
				[redeemableDeprecatedSynths.balances.map((b) => b.proxyAddress)]
			);

			return hash;
		}
	}

	public async handleSettle(baseCurrencyKey: string) {
		if (!this.sdk.context.isL2) {
			throw new Error(sdkErrors.REQUIRES_L2);
		}

		const numEntries = await this.getNumEntries(baseCurrencyKey);

		if (numEntries > 12) {
			const destinationCurrencyKey = ethers.utils.formatBytes32String(baseCurrencyKey);

			const { hash } = await this.sdk.transactions.createSynthetixTxn('Exchanger', 'settle', [
				this.sdk.context.walletAddress,
				destinationCurrencyKey,
			]);

			return hash;
		}

		return undefined;
	}

	// TODO: Refactor handleExchange

	public async handleExchange(
		quoteCurrencyKey: string,
		baseCurrencyKey: string,
		quoteAmount: string,
		baseAmount: string
	) {
		const txProvider = this.getTxProvider(baseCurrencyKey, quoteCurrencyKey);
		const quoteCurrencyTokenAddress = this.getTokenAddress(quoteCurrencyKey);
		const baseCurrencyTokenAddress = this.getTokenAddress(baseCurrencyKey);
		const quoteDecimals = this.getTokenDecimals(quoteCurrencyKey);

		let tx: ethers.ContractTransaction | null = null;

		if (txProvider === '1inch' && !!this.tokensMap) {
			tx = await this.swapOneInch(
				quoteCurrencyTokenAddress,
				baseCurrencyTokenAddress,
				quoteAmount,
				quoteDecimals
			);
		} else if (txProvider === 'synthswap') {
			// @ts-ignore TODO: Fix varibale types
			tx = await this.swapSynthSwap(
				this.allTokensMap[quoteCurrencyKey],
				this.allTokensMap[baseCurrencyKey],
				quoteAmount
			);
		} else {
			const isAtomic = this.checkIsAtomic(baseCurrencyKey, quoteCurrencyKey);

			const exchangeParams = this.getExchangeParams(
				quoteCurrencyKey,
				baseCurrencyKey,
				wei(quoteAmount),
				wei(baseAmount).mul(wei(1).sub(ATOMIC_EXCHANGE_SLIPPAGE)),
				isAtomic
			);

			const shouldExchange =
				!!exchangeParams &&
				!!this.sdk.context.walletAddress &&
				!!this.sdk.context.contracts.Synthetix;

			if (shouldExchange) {
				const { hash } = await this.sdk.transactions.createSynthetixTxn(
					'Synthetix',
					isAtomic ? 'exchangeAtomically' : 'exchangeWithTracking',
					exchangeParams
				);

				return hash;
			}
		}

		return tx?.hash;
	}

	public async getTransactionFee(
		quoteCurrencyKey: string,
		baseCurrencyKey: string,
		quoteAmount: string,
		baseAmount: string
	) {
		const gasPrices = await getEthGasPrice(this.sdk.context.networkId, this.sdk.context.provider);
		const txProvider = this.getTxProvider(baseCurrencyKey, quoteCurrencyKey);
		const ethPriceRate = newGetExchangeRatesForCurrencies(this.exchangeRates, 'sETH', 'sUSD');
		const gasPrice = gasPrices.fast;

		if (txProvider === 'synthswap' || txProvider === '1inch') {
			const gasInfo = await this.getGasEstimateForExchange(
				txProvider,
				quoteCurrencyKey,
				baseCurrencyKey,
				quoteAmount
			);

			return getTransactionPrice(
				gasPrice,
				BigNumber.from(gasInfo?.limit || 0),
				ethPriceRate,
				gasInfo?.l1Fee ?? zeroBN
			);
		} else {
			if (!this.sdk.context.contracts.Synthetix) {
				throw new Error(sdkErrors.UNSUPPORTED_NETWORK);
			}

			const isAtomic = this.checkIsAtomic(baseCurrencyKey, quoteCurrencyKey);

			const exchangeParams = this.getExchangeParams(
				quoteCurrencyKey,
				baseCurrencyKey,
				wei(quoteAmount || 0),
				wei(baseAmount || 0).mul(wei(1).sub(ATOMIC_EXCHANGE_SLIPPAGE)),
				isAtomic
			);

			const method = isAtomic ? 'exchangeAtomically' : 'exchangeWithTracking';

			const txn = {
				to: this.sdk.context.contracts.Synthetix.address,
				data: this.sdk.context.contracts.Synthetix.interface.encodeFunctionData(
					// @ts-ignore TODO: Fix types
					method,
					exchangeParams
				),
				value: ethers.BigNumber.from(0),
			};

			const [baseGasLimit, optimismLayerOneFee] = await Promise.all([
				this.sdk.transactions.estimateGas(txn),
				this.sdk.transactions.getOptimismLayerOneFees(txn),
			]);

			const gasLimit = wei(baseGasLimit ?? 0, 9)
				.mul(1 + DEFAULT_BUFFER)
				.toBN();

			return getTransactionPrice(gasPrice, gasLimit, ethPriceRate, optimismLayerOneFee);
		}
	}

	public async getFeeCost(quoteCurrencyKey: string, baseCurrencyKey: string, quoteAmount: string) {
		const txProvider = this.getTxProvider(baseCurrencyKey, quoteCurrencyKey);

		const coinGeckoPrices = await this.getCoingeckoPrices(quoteCurrencyKey, baseCurrencyKey);

		const [exchangeFeeRate, quotePriceRate] = await Promise.all([
			this.getExchangeFeeRate(quoteCurrencyKey, baseCurrencyKey),
			this.getPriceRate(quoteCurrencyKey, txProvider, coinGeckoPrices),
		]);

		const feeAmountInQuoteCurrency = wei(quoteAmount).mul(exchangeFeeRate);

		return feeAmountInQuoteCurrency.mul(quotePriceRate);
	}

	public getApproveAddress(txProvider: ReturnType<ExchangeService['getTxProvider']>) {
		return txProvider !== '1inch' ? SYNTH_SWAP_OPTIMISM_ADDRESS : this.getOneInchApproveAddress();
	}

	public async checkAllowance(quoteCurrencyKey: string, baseCurrencyKey: string) {
		const txProvider = this.getTxProvider(baseCurrencyKey, quoteCurrencyKey);

		const [quoteCurrencyContract, approveAddress] = await Promise.all([
			this.getQuoteCurrencyContract(quoteCurrencyKey),
			this.getApproveAddress(txProvider),
		]);

		if (!!quoteCurrencyContract) {
			const allowance = (await quoteCurrencyContract.allowance(
				this.sdk.context.walletAddress,
				approveAddress
			)) as ethers.BigNumber;

			return wei(ethers.utils.formatEther(allowance));
		}
	}

	public getCurrencyName(currencyKey: string): string | undefined {
		return this.allTokensMap?.[currencyKey]?.name;
	}

	public async getOneInchQuote(baseCurrencyKey: string, quoteCurrencyKey: string, amount: string) {
		const sUSD = this.tokensMap['sUSD'];
		const decimals = this.getTokenDecimals(quoteCurrencyKey);
		const quoteTokenAddress = this.getTokenAddress(quoteCurrencyKey);
		const baseTokenAddress = this.getTokenAddress(baseCurrencyKey);
		const txProvider = this.getTxProvider(baseCurrencyKey, quoteCurrencyKey);

		const synth = this.tokensMap[quoteCurrencyKey] || this.tokensMap[baseCurrencyKey];

		const synthUsdRate = synth ? this.getPairRates(synth, 'sUSD') : null;

		if (!quoteCurrencyKey || !baseCurrencyKey || !sUSD || !amount.length || wei(amount).eq(0)) {
			return '';
		}

		if (txProvider === '1inch') {
			const estimatedAmount = await this.quoteOneInch(
				quoteTokenAddress,
				baseTokenAddress,
				amount,
				decimals
			);

			return estimatedAmount;
		}

		if (this.tokensMap[quoteCurrencyKey]) {
			const usdAmount = wei(amount).div(synthUsdRate);

			const estimatedAmount = await this.quoteOneInch(
				sUSD.address,
				baseTokenAddress,
				usdAmount.toString(),
				decimals
			);

			return estimatedAmount;
		} else {
			const estimatedAmount = await this.quoteOneInch(
				quoteTokenAddress,
				sUSD.address,
				amount,
				decimals
			);

			return wei(estimatedAmount).mul(synthUsdRate).toString();
		}
	}

	public async getPriceRate(
		currencyKey: string,
		txProvider: ReturnType<ExchangeService['getTxProvider']>,
		coinGeckoPrices: PriceResponse
	) {
		const tokenAddress = this.getTokenAddress(currencyKey, true).toLowerCase();

		if (txProvider !== 'synthetix') {
			const sUSDRate = this.exchangeRates['sUSD'];
			const price = coinGeckoPrices && coinGeckoPrices[tokenAddress];

			if (price && sUSDRate.gt(0)) {
				return wei(price.usd ?? 0).div(sUSDRate);
			} else {
				return wei(0);
			}
		} else {
			return this.checkIsAtomic(currencyKey, 'sUSD')
				? await this.getAtomicRates(currencyKey)
				: newGetExchangeRatesForCurrencies(this.exchangeRates, currencyKey, 'sUSD');
		}
	}

	public async getRedeemableDeprecatedSynths() {
		const { SynthRedeemer } = this.sdk.context.contracts;
		const { SynthRedeemer: Redeemer } = this.sdk.context.multicallContracts;

		if (!SynthRedeemer || !Redeemer) {
			throw new Error(sdkErrors.UNSUPPORTED_NETWORK);
		}

		const { walletAddress } = this.sdk.context;

		const synthDeprecatedFilter = SynthRedeemer.filters.SynthDeprecated();
		const deprecatedSynthsEvents = await SynthRedeemer.queryFilter(synthDeprecatedFilter);
		const deprecatedProxySynthsAddresses: string[] =
			deprecatedSynthsEvents.map((e) => e.args?.synth).filter(Boolean) ?? [];

		const calls = [];

		for (const addr of deprecatedProxySynthsAddresses) {
			calls.push(getProxySynthSymbol(addr));
			calls.push(Redeemer.balanceOf(addr, walletAddress));
		}

		const redeemableSynthData = (await this.sdk.context.multicallProvider.all(calls)) as (
			| CurrencyKey
			| ethers.BigNumber
		)[];

		let totalUSDBalance = wei(0);
		const cryptoBalances: DeprecatedSynthBalance[] = [];

		for (let i = 0; i < redeemableSynthData.length; i += 2) {
			const usdBalance = wei(redeemableSynthData[i + 1]);
			if (usdBalance.gt(0)) {
				totalUSDBalance = totalUSDBalance.add(usdBalance);
				cryptoBalances.push({
					currencyKey: redeemableSynthData[i] as CurrencyKey,
					proxyAddress: deprecatedProxySynthsAddresses[i],
					balance: wei(0),
					usdBalance,
				});
			}
		}

		return { balances: cryptoBalances, totalUSDBalance };
	}

	public validCurrencyKeys(quoteCurrencyKey?: string, baseCurrencyKey?: string) {
		return [quoteCurrencyKey, baseCurrencyKey].map((currencyKey) => {
			return (
				!!currencyKey &&
				(!!this.synthsMap[currencyKey as SynthSymbol] || !!this.tokensMap[currencyKey])
			);
		});
	}

	public async getCoingeckoPrices(quoteCurrencyKey: string, baseCurrencyKey: string) {
		const quoteCurrencyTokenAddress = this.getTokenAddress(quoteCurrencyKey, true).toLowerCase();
		const baseCurrencyTokenAddress = this.getTokenAddress(baseCurrencyKey).toLowerCase();
		const tokenAddresses = [quoteCurrencyTokenAddress, baseCurrencyTokenAddress];

		return this.batchGetCoingeckoPrices(tokenAddresses);
	}

	public async batchGetCoingeckoPrices(tokenAddresses: string[], include24hrChange = false) {
		const platform = this.sdk.context.isL2 ? 'optimistic-ethereum' : 'ethereum';
		const response = await axios.get<PriceResponse>(
			`${CG_BASE_API_URL}/simple/token_price/${platform}?contract_addresses=${tokenAddresses
				.join(',')
				.replace(ETH_ADDRESS, ETH_COINGECKO_ADDRESS)}&vs_currencies=usd${
				include24hrChange ? '&include_24hr_change=true' : ''
			}`
		);
		return response.data;
	}

	private get sUSDRate() {
		return this.exchangeRates['sUSD'];
	}

	private getExchangeParams(
		quoteCurrencyKey: string,
		baseCurrencyKey: string,
		sourceAmount: Wei,
		minAmount: Wei,
		isAtomic: boolean
	) {
		const sourceCurrencyKey = ethers.utils.formatBytes32String(quoteCurrencyKey);
		const destinationCurrencyKey = ethers.utils.formatBytes32String(baseCurrencyKey);
		const sourceAmountBN = sourceAmount.toBN();

		if (isAtomic) {
			return [
				sourceCurrencyKey,
				sourceAmountBN,
				destinationCurrencyKey,
				KWENTA_TRACKING_CODE,
				minAmount.toBN(),
			];
		} else {
			return [
				sourceCurrencyKey,
				sourceAmountBN,
				destinationCurrencyKey,
				this.sdk.context.walletAddress,
				KWENTA_TRACKING_CODE,
			];
		}
	}

	public getSynthsMap() {
		return this.synthsMap;
	}

	public get synthsMap() {
		return getSynthsForNetwork(this.sdk.context.networkId);
	}

	public async getOneInchTokens() {
		const { tokensMap, tokens } = await this.getOneInchTokenList();

		this.tokensMap = tokensMap;
		this.tokenList = tokens;
		this.allTokensMap = { ...this.synthsMap, ...tokensMap };

		return { tokensMap: this.tokensMap, tokenList: this.tokenList };
	}

	private checkIsAtomic(baseCurrencyKey: string, quoteCurrencyKey: string) {
		if (this.sdk.context.isL2 || !baseCurrencyKey || !quoteCurrencyKey) {
			return false;
		}

		return [baseCurrencyKey, quoteCurrencyKey].every((currency) =>
			ATOMIC_EXCHANGES_L1.includes(currency)
		);
	}

	private getTokenDecimals(currencyKey: string) {
		return get(this.allTokensMap, [currencyKey, 'decimals'], undefined);
	}

	private getQuoteCurrencyContract(quoteCurrencyKey: string) {
		if (this.allTokensMap[quoteCurrencyKey]) {
			const quoteTknAddress = this.getTokenAddress(quoteCurrencyKey, true);
			return this.createERC20Contract(quoteTknAddress);
		}

		return null;
	}

	private get oneInchApiUrl() {
		return `https://api.1inch.io/v4.0/${this.sdk.context.isL2 ? 10 : 1}/`;
	}

	private getOneInchQuoteSwapParams(
		quoteTokenAddress: string,
		baseTokenAddress: string,
		amount: string,
		decimals: number
	) {
		return {
			fromTokenAddress: quoteTokenAddress,
			toTokenAddress: baseTokenAddress,
			amount: wei(amount, decimals).toString(0, true),
		};
	}

	private async getOneInchSwapParams(
		quoteTokenAddress: string,
		baseTokenAddress: string,
		amount: string,
		quoteDecimals: number
	) {
		const params = this.getOneInchQuoteSwapParams(
			quoteTokenAddress,
			baseTokenAddress,
			amount,
			quoteDecimals
		);

		const res = await axios.get<OneInchSwapResponse>(this.oneInchApiUrl + 'swap', {
			params: {
				fromTokenAddress: params.fromTokenAddress,
				toTokenAddress: params.toTokenAddress,
				amount: params.amount,
				fromAddress: this.sdk.context.walletAddress,
				slippage: DEFAULT_1INCH_SLIPPAGE,
				PROTOCOLS,
				referrerAddress: KWENTA_REFERRAL_ADDRESS,
				disableEstimate: true,
			},
		});

		return res.data;
	}

	private async quoteOneInch(
		quoteTokenAddress: string,
		baseTokenAddress: string,
		amount: string,
		decimals: number
	) {
		const params = this.getOneInchQuoteSwapParams(
			quoteTokenAddress,
			baseTokenAddress,
			amount,
			decimals
		);

		const response = await axios.get<OneInchQuoteResponse>(this.oneInchApiUrl + 'quote', {
			params: {
				fromTokenAddress: params.fromTokenAddress,
				toTokenAddress: params.toTokenAddress,
				amount: params.amount,
				disableEstimate: true,
				PROTOCOLS,
			},
		});

		return ethers.utils
			.formatUnits(response.data.toTokenAmount, response.data.toToken.decimals)
			.toString();
	}

	private async swapSynthSwapGasEstimate(fromToken: Token, toToken: Token, fromAmount: string) {
		return this.swapSynthSwap(fromToken, toToken, fromAmount, 'estimate_gas');
	}

<<<<<<< HEAD
	private async getPairRates(quoteCurrencyKey: string, baseCurrencyKey: string) {
		return this.checkIsAtomic(baseCurrencyKey, quoteCurrencyKey)
			? await Promise.all([
					this.getAtomicRates(quoteCurrencyKey),
					this.getAtomicRates(baseCurrencyKey),
			  ])
			: newGetExchangeRatesTupleForCurrencies(
					this.sdk.prices.currentPrices.onChain,
					quoteCurrencyKey,
					baseCurrencyKey
			  );
=======
	private getPairRates(quoteCurrencyKey: string, baseCurrencyKey: string) {
		const isAtomic = this.checkIsAtomic(baseCurrencyKey, quoteCurrencyKey);

		if (isAtomic) {
			return Promise.all([
				this.getAtomicRates(quoteCurrencyKey),
				this.getAtomicRates(baseCurrencyKey),
			]);
		} else {
			return newGetExchangeRatesTupleForCurrencies(
				this.exchangeRates,
				quoteCurrencyKey,
				baseCurrencyKey
			);
		}
>>>>>>> 898a6f3d
	}

	private async getOneInchApproveAddress() {
		const response = await axios.get<OneInchApproveSpenderResponse>(
			this.oneInchApiUrl + 'approve/spender'
		);

		return response.data.address;
	}

	private async getGasEstimateForExchange(
		txProvider: ReturnType<ExchangeService['getTxProvider']>,
		quoteCurrencyKey: string,
		baseCurrencyKey: string,
		quoteAmount: string
	) {
		if (!this.sdk.context.isL2) return null;

		const quoteCurrencyTokenAddress = this.getTokenAddress(quoteCurrencyKey);
		const baseCurrencyTokenAddress = this.getTokenAddress(baseCurrencyKey);
		const quoteDecimals = this.getTokenDecimals(quoteCurrencyKey);

		if (txProvider === 'synthswap') {
			const [gasEstimate, metaTx] = await Promise.all([
				this.swapSynthSwapGasEstimate(
					this.allTokensMap[quoteCurrencyKey],
					this.allTokensMap[baseCurrencyKey],
					quoteAmount
				),
				this.swapSynthSwap(
					this.allTokensMap[quoteCurrencyKey],
					this.allTokensMap[baseCurrencyKey],
					quoteAmount,
					'meta_tx'
				),
			]);

			// @ts-ignore TODO: Fix types from metaTx
			const l1Fee = await this.sdk.transactions.getOptimismLayerOneFees({
				...metaTx,
				gasPrice: 0,
				gasLimit: Number(gasEstimate),
			});

			return { limit: normalizeGasLimit(Number(gasEstimate)), l1Fee };
		} else if (txProvider === '1inch') {
			const [estimate, metaTx] = await Promise.all([
				this.swapOneInchGasEstimate(
					quoteCurrencyTokenAddress,
					baseCurrencyTokenAddress,
					quoteAmount,
					quoteDecimals
				),
				this.swapOneInchMeta(
					quoteCurrencyTokenAddress,
					baseCurrencyTokenAddress,
					quoteAmount,
					quoteDecimals
				),
			]);

			const l1Fee = await this.sdk.transactions.getOptimismLayerOneFees({
				...metaTx,
				gasPrice: 0,
				gasLimit: Number(estimate),
			});

			return { limit: normalizeGasLimit(Number(estimate)), l1Fee };
		}
	}

	private isCurrencyETH(currencyKey: string) {
		return currencyKey === CRYPTO_CURRENCY_MAP.ETH;
	}

	private getTokenAddress(currencyKey: string, coingecko?: boolean) {
		if (currencyKey != null) {
			if (this.isCurrencyETH(currencyKey)) {
				return coingecko ? ETH_COINGECKO_ADDRESS : ETH_ADDRESS;
			} else {
				return get(this.allTokensMap, [currencyKey, 'address'], null);
			}
		} else {
			return null;
		}
	}

	// TODO: This is temporary.
	// We should consider either having another service for this
	// It does not quite fit into the synths service.
	// One idea is to create a "tokens" service that handles everything
	// related to 1inch tokens.

	public async getTokenBalances(walletAddress: string): Promise<TokenBalances> {
		if (!this.sdk.context.isMainnet) return {};
		const filteredTokens = this.tokenList.filter(
			(t) => !FILTERED_TOKENS.includes(t.address.toLowerCase())
		);
		const symbols = filteredTokens.map((token) => token.symbol);
		const tokensMap = keyBy(filteredTokens, 'symbol');
		const calls = [];

		for (const { address, symbol } of filteredTokens) {
			if (symbol === CRYPTO_CURRENCY_MAP.ETH) {
				calls.push(this.sdk.context.multicallProvider.getEthBalance(walletAddress));
			} else {
				const tokenContract = new EthCallContract(address, erc20Abi);
				calls.push(tokenContract.balanceOf(walletAddress));
			}
		}

		const data = (await this.sdk.context.multicallProvider.all(calls)) as BigNumber[];

		const tokenBalances: TokenBalances = {};

		data.forEach((value, index) => {
			if (value.lte(0)) return;
			const token = tokensMap[symbols[index]];

			tokenBalances[symbols[index]] = {
				balance: wei(value, token.decimals ?? 18),
				token,
			};
		});

		return tokenBalances;
	}

	private createERC20Contract(tokenAddress: string) {
		return new ethers.Contract(tokenAddress, erc20Abi, this.sdk.context.provider);
	}
}<|MERGE_RESOLUTION|>--- conflicted
+++ resolved
@@ -25,10 +25,6 @@
 import { getEthGasPrice } from 'sdk/common/gas';
 import erc20Abi from 'sdk/contracts/abis/ERC20.json';
 import { Token } from 'sdk/types/tokens';
-<<<<<<< HEAD
-=======
-import { startInterval } from 'sdk/utils/interval';
->>>>>>> 898a6f3d
 import {
 	newGetCoinGeckoPricesForCurrencies,
 	newGetExchangeRatesForCurrencies,
@@ -665,7 +661,7 @@
 			const sUSDRate = this.exchangeRates['sUSD'];
 			const price = coinGeckoPrices && coinGeckoPrices[tokenAddress];
 
-			if (price && sUSDRate.gt(0)) {
+			if (price && sUSDRate?.gt(0)) {
 				return wei(price.usd ?? 0).div(sUSDRate);
 			} else {
 				return wei(0);
@@ -905,7 +901,6 @@
 		return this.swapSynthSwap(fromToken, toToken, fromAmount, 'estimate_gas');
 	}
 
-<<<<<<< HEAD
 	private async getPairRates(quoteCurrencyKey: string, baseCurrencyKey: string) {
 		return this.checkIsAtomic(baseCurrencyKey, quoteCurrencyKey)
 			? await Promise.all([
@@ -917,23 +912,6 @@
 					quoteCurrencyKey,
 					baseCurrencyKey
 			  );
-=======
-	private getPairRates(quoteCurrencyKey: string, baseCurrencyKey: string) {
-		const isAtomic = this.checkIsAtomic(baseCurrencyKey, quoteCurrencyKey);
-
-		if (isAtomic) {
-			return Promise.all([
-				this.getAtomicRates(quoteCurrencyKey),
-				this.getAtomicRates(baseCurrencyKey),
-			]);
-		} else {
-			return newGetExchangeRatesTupleForCurrencies(
-				this.exchangeRates,
-				quoteCurrencyKey,
-				baseCurrencyKey
-			);
-		}
->>>>>>> 898a6f3d
 	}
 
 	private async getOneInchApproveAddress() {
