--- conflicted
+++ resolved
@@ -10,27 +10,17 @@
 import { getFuturesAggregateStats } from 'queries/futures/subgraph';
 import { mapFuturesOrders } from 'queries/futures/utils';
 import { UNSUPPORTED_NETWORK } from 'sdk/common/errors';
-<<<<<<< HEAD
 import { BPS_CONVERSION, DEFAULT_DESIRED_TIMEDELTA } from 'sdk/constants/futures';
-=======
-import { BPS_CONVERSION } from 'sdk/constants/futures';
->>>>>>> 898a6f3d
 import { Period, PERIOD_IN_SECONDS } from 'sdk/constants/period';
 import { getContractsByNetwork } from 'sdk/contracts';
 import FuturesMarketABI from 'sdk/contracts/abis/FuturesMarket.json';
 import FuturesMarketInternal from 'sdk/contracts/FuturesMarketInternal';
 import {
 	CrossMarginBase__factory,
-<<<<<<< HEAD
 	PerpsV2MarketData,
 	PerpsV2Market__factory,
 } from 'sdk/contracts/types';
 import { IPerpsV2MarketSettings } from 'sdk/contracts/types/PerpsV2MarketData';
-=======
-	FuturesMarketData,
-	FuturesMarket__factory,
-} from 'sdk/contracts/types';
->>>>>>> 898a6f3d
 import { NetworkOverrideOptions } from 'sdk/types/common';
 import {
 	FundingRateInput,
@@ -42,25 +32,17 @@
 	FuturesOrder,
 	FuturesVolumes,
 	MarketClosureReason,
-<<<<<<< HEAD
 	OrderType,
 	PositionDetail,
 	PositionSide,
 	ModifyPositionOptions,
-=======
-	PositionDetail,
-	PositionSide,
->>>>>>> 898a6f3d
 } from 'sdk/types/futures';
 import { PricesMap } from 'sdk/types/prices';
 import {
 	calculateFundingRate,
 	calculateVolumes,
-<<<<<<< HEAD
 	formatDelayedOrder,
 	formatPotentialIsolatedTrade,
-=======
->>>>>>> 898a6f3d
 	formatPotentialTrade,
 	getFuturesEndpoint,
 	getMarketName,
@@ -111,22 +93,14 @@
 
 		const { SystemStatus } = contracts;
 		const {
-<<<<<<< HEAD
 			ExchangeRates,
 			PerpsV2MarketData,
 			PerpsV2MarketSettings,
-		} = this.sdk.context.mutliCallContracts;
-=======
-			FuturesMarketSettings,
-			ExchangeRates,
-			FuturesMarketData,
 		} = this.sdk.context.multicallContracts;
->>>>>>> 898a6f3d
 
 		if (!PerpsV2MarketData || !PerpsV2MarketSettings || !SystemStatus || !ExchangeRates) {
 			throw new Error(UNSUPPORTED_NETWORK);
 		}
-<<<<<<< HEAD
 		const [markets, globals] = await this.sdk.context.multicallProvider.all([
 			PerpsV2MarketData.allProxiedMarketSummaries(),
 			PerpsV2MarketData.globals(),
@@ -141,21 +115,6 @@
 				return !!market;
 			}
 		);
-=======
-
-		const [markets, globals] = await this.sdk.context.multicallProvider.all([
-			FuturesMarketData.allMarketSummaries(),
-			FuturesMarketData.globals(),
-		]);
-
-		const filteredMarkets = markets.filter((m: any) => {
-			const marketKey = parseBytes32String(m.key) as FuturesMarketKey;
-			const market = enabledMarkets.find((market) => {
-				return marketKey === market.key;
-			});
-			return !!market;
-		}) as FuturesMarketData.MarketSummaryStructOutput[];
->>>>>>> 898a6f3d
 
 		const marketKeys = filteredMarkets.map((m: any) => {
 			return m.key;
@@ -165,7 +124,6 @@
 			ExchangeRates.getCurrentRoundId(key)
 		);
 
-<<<<<<< HEAD
 		const parametersCalls = marketKeys.map((key: string) => PerpsV2MarketSettings.parameters(key));
 
 		const responses = await this.sdk.context.multicallProvider.all([
@@ -177,19 +135,6 @@
 		const marketParameters = responses.slice(
 			currentRoundIdCalls.length
 		) as IPerpsV2MarketSettings.ParametersStructOutput[];
-=======
-		const marketLimitCalls = marketKeys.map((key: string) =>
-			FuturesMarketSettings.maxMarketValueUSD(key)
-		);
-
-		const responses = await this.sdk.context.multicallProvider.all([
-			...currentRoundIdCalls,
-			...marketLimitCalls,
-		]);
-
-		const currentRoundIds = responses.slice(0, currentRoundIdCalls.length);
-		const marketLimits = responses.slice(currentRoundIdCalls.length);
->>>>>>> 898a6f3d
 
 		const { suspensions, reasons } = await SystemStatus.getFuturesMarketSuspensions(marketKeys);
 
@@ -275,11 +220,7 @@
 		address: string, // Cross margin or EOA address
 		futuresMarkets: { asset: FuturesMarketAsset; marketKey: FuturesMarketKey; address: string }[]
 	) {
-<<<<<<< HEAD
-		const marketDataContract = this.sdk.context.mutliCallContracts.FuturesMarketData;
-=======
 		const marketDataContract = this.sdk.context.multicallContracts.FuturesMarketData;
->>>>>>> 898a6f3d
 
 		if (!this.sdk.context.isL2 || !marketDataContract) {
 			throw new Error(UNSUPPORTED_NETWORK);
@@ -317,11 +258,7 @@
 		return positions;
 	}
 
-<<<<<<< HEAD
 	public async getAverageFundingRates(markets: FuturesMarket[], prices: PricesMap, period: Period) {
-=======
-	public async getAverageFundingRates(markets: FuturesMarket[], period: Period) {
->>>>>>> 898a6f3d
 		const fundingRateInputs: FundingRateInput[] = markets.map(
 			({ asset, market, currentFundingRate }) => {
 				const price = prices[asset];
@@ -440,10 +377,7 @@
 			},
 			{
 				id: true,
-<<<<<<< HEAD
 				marketKey: true,
-=======
->>>>>>> 898a6f3d
 				asset: true,
 				volume: true,
 				trades: true,
@@ -511,11 +445,7 @@
 	}
 
 	public async getCrossMarginSettings() {
-<<<<<<< HEAD
-		const crossMarginBaseSettings = this.sdk.context.mutliCallContracts.CrossMarginBaseSettings;
-=======
 		const crossMarginBaseSettings = this.sdk.context.multicallContracts.CrossMarginBaseSettings;
->>>>>>> 898a6f3d
 		if (!crossMarginBaseSettings) throw new Error(UNSUPPORTED_NETWORK);
 
 		const [tradeFee, limitOrderFee, stopOrderFee] = await this.sdk.context.multicallProvider.all([
@@ -530,7 +460,6 @@
 		};
 	}
 
-<<<<<<< HEAD
 	// Perps V2 read functions
 	public async getDelayedOrder(account: string, marketAddress: string) {
 		const market = PerpsV2Market__factory.connect(marketAddress, this.sdk.context.signer);
@@ -561,19 +490,6 @@
 			inputs.sizeDelta,
 			inputs.leverageSide
 		);
-=======
-	public async getIsolatedTradePreview(
-		marketAddress: string,
-		sizeDelta: Wei,
-		leverageSide: PositionSide
-	) {
-		const market = FuturesMarket__factory.connect(marketAddress, this.sdk.context.signer);
-		const details = await market.postTradeDetails(
-			wei(sizeDelta).toBN(),
-			this.sdk.context.walletAddress
-		);
-		return formatPotentialTrade(details, sizeDelta, leverageSide);
->>>>>>> 898a6f3d
 	}
 
 	public async getCrossMarginTradePreview(
@@ -633,16 +549,11 @@
 	}
 
 	public async depositIsolatedMargin(marketAddress: string, amount: Wei) {
-<<<<<<< HEAD
-		const market = PerpsV2Market__factory.connect(marketAddress, this.sdk.context.signer);
-=======
-		const market = FuturesMarket__factory.connect(marketAddress, this.sdk.context.signer);
->>>>>>> 898a6f3d
+		const market = PerpsV2Market__factory.connect(marketAddress, this.sdk.context.signer);
 		return market.transferMargin(amount.toBN());
 	}
 
 	public async withdrawIsolatedMargin(marketAddress: string, amount: Wei) {
-<<<<<<< HEAD
 		const market = PerpsV2Market__factory.connect(marketAddress, this.sdk.context.signer);
 		return market.transferMargin(amount.neg().toBN());
 	}
@@ -650,21 +561,11 @@
 	public async closeIsolatedPosition(marketAddress: string, priceImpactDelta: Wei) {
 		const market = PerpsV2Market__factory.connect(marketAddress, this.sdk.context.signer);
 		return market.closePositionWithTracking(priceImpactDelta.toBN(), KWENTA_TRACKING_CODE);
-=======
-		const market = FuturesMarket__factory.connect(marketAddress, this.sdk.context.signer);
-		return market.transferMargin(amount.neg().toBN());
-	}
-
-	public async closeIsolatedPosition(marketAddress: string) {
-		const market = FuturesMarket__factory.connect(marketAddress, this.sdk.context.signer);
-		return market.closePositionWithTracking(KWENTA_TRACKING_CODE);
->>>>>>> 898a6f3d
 	}
 
 	public async modifyIsolatedMarginPosition<T extends boolean>(
 		marketAddress: string,
 		sizeDelta: Wei,
-<<<<<<< HEAD
 		priceImpactDelta: Wei,
 		options?: ModifyPositionOptions<T>
 	): TxReturn<T> {
@@ -701,16 +602,6 @@
 	public async executeDelayedOrder(marketAddress: string, account: string) {
 		const market = PerpsV2Market__factory.connect(marketAddress, this.sdk.context.signer);
 		return market.executeDelayedOrder(account);
-=======
-		useNextPrice = false,
-		estimationOnly: T
-	): TxReturn<T> {
-		const market = FuturesMarket__factory.connect(marketAddress, this.sdk.context.signer);
-		const root = estimationOnly ? market.estimateGas : market;
-		return useNextPrice
-			? (root.submitNextPriceOrderWithTracking(sizeDelta.toBN(), KWENTA_TRACKING_CODE) as any)
-			: (root.modifyPositionWithTracking(sizeDelta.toBN(), KWENTA_TRACKING_CODE) as any);
->>>>>>> 898a6f3d
 	}
 }
 
