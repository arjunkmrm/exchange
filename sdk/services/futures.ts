--- conflicted
+++ resolved
@@ -66,11 +66,8 @@
 	mapFuturesPositions,
 	mapTrades,
 	marketsForNetwork,
-<<<<<<< HEAD
 	MarketKeyByAsset,
-=======
 	encodeCloseOffchainOrderParams,
->>>>>>> cd879512
 } from 'sdk/utils/futures';
 import { getFuturesAggregateStats } from 'sdk/utils/subgraph';
 import { getReasonFromCode } from 'sdk/utils/synths';
