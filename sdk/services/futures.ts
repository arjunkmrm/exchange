--- conflicted
+++ resolved
@@ -37,11 +37,8 @@
 import {
 	calculateFundingRate,
 	calculateVolumes,
-<<<<<<< HEAD
 	formatDelayedOrder,
 	formatPotentialIsolatedTrade,
-=======
->>>>>>> 531e63d3
 	formatPotentialTrade,
 	getFuturesEndpoint,
 	getMarketName,
@@ -440,7 +437,6 @@
 		};
 	}
 
-<<<<<<< HEAD
 	// Perps V2 read functions
 	public async getDelayedOrder(account: string, marketInfo: FuturesMarket<Wei>) {
 		const market = PerpsV2Market__factory.connect(marketInfo.market, this.sdk.context.signer);
@@ -467,19 +463,6 @@
 			this.sdk.context.walletAddress
 		);
 		return formatPotentialIsolatedTrade(details, price, sizeDelta, leverageSide);
-=======
-	public async getIsolatedTradePreview(
-		marketAddress: string,
-		sizeDelta: Wei,
-		leverageSide: PositionSide
-	) {
-		const market = FuturesMarket__factory.connect(marketAddress, this.sdk.context.signer);
-		const details = await market.postTradeDetails(
-			wei(sizeDelta).toBN(),
-			this.sdk.context.walletAddress
-		);
-		return formatPotentialTrade(details, sizeDelta, leverageSide);
->>>>>>> 531e63d3
 	}
 
 	public async getCrossMarginTradePreview(
@@ -505,14 +488,11 @@
 		return formatPotentialTrade(preview, tradeParams.sizeDelta, tradeParams.leverageSide);
 	}
 
-<<<<<<< HEAD
-=======
 	public async getCrossMarginKeeperBalance(account: string) {
 		const bal = await this.sdk.context.provider.getBalance(account);
 		return wei(bal);
 	}
 
->>>>>>> 531e63d3
 	// Contract mutations
 
 	public async approveCrossMarginDeposit(
@@ -551,21 +531,14 @@
 		return market.transferMargin(amount.neg().toBN());
 	}
 
-<<<<<<< HEAD
 	public async closeIsolatedPosition(marketAddress: string, priceImpactDelta: Wei) {
 		const market = PerpsV2Market__factory.connect(marketAddress, this.sdk.context.signer);
 		return market.closePositionWithTracking(priceImpactDelta.toBN(), KWENTA_TRACKING_CODE);
-=======
-	public async closeIsolatedPosition(marketAddress: string) {
-		const market = FuturesMarket__factory.connect(marketAddress, this.sdk.context.signer);
-		return market.closePositionWithTracking(KWENTA_TRACKING_CODE);
->>>>>>> 531e63d3
 	}
 
 	public async modifyIsolatedMarginPosition<T extends boolean>(
 		marketAddress: string,
 		sizeDelta: Wei,
-<<<<<<< HEAD
 		priceImpactDelta: Wei,
 		delayed = false,
 		estimationOnly: T
@@ -594,16 +567,6 @@
 	public async executeDelayedOrder(marketAddress: string, account: string) {
 		const market = PerpsV2Market__factory.connect(marketAddress, this.sdk.context.signer);
 		return market.executeDelayedOrder(account);
-=======
-		useNextPrice = false,
-		estimationOnly: T
-	): TxReturn<T> {
-		const market = FuturesMarket__factory.connect(marketAddress, this.sdk.context.signer);
-		const root = estimationOnly ? market.estimateGas : market;
-		return useNextPrice
-			? (root.submitNextPriceOrderWithTracking(sizeDelta.toBN(), KWENTA_TRACKING_CODE) as any)
-			: (root.modifyPositionWithTracking(sizeDelta.toBN(), KWENTA_TRACKING_CODE) as any);
->>>>>>> 531e63d3
 	}
 }
 
