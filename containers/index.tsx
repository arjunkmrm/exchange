--- conflicted
+++ resolved
@@ -2,15 +2,10 @@
 
 import Connector from './Connector';
 import Etherscan from './Etherscan';
-<<<<<<< HEAD
-import OneInch from './OneInch';
 import BlockExplorer from './BlockExplorer';
 import TransactionNotifier from './TransactionNotifier';
 import L2Gas from './L2Gas';
-=======
-import Notify from './Notify';
 import Convert from './Convert';
->>>>>>> 876495ad
 
 type WithAppContainersProps = {
 	children: React.ReactNode;
@@ -19,19 +14,13 @@
 export const WithAppContainers: FC<WithAppContainersProps> = ({ children }) => (
 	<Connector.Provider>
 		<Etherscan.Provider>
-<<<<<<< HEAD
-			<OneInch.Provider>
+			<Convert.Provider>
 				<BlockExplorer.Provider>
 					<TransactionNotifier.Provider>
 						<L2Gas.Provider>{children}</L2Gas.Provider>
 					</TransactionNotifier.Provider>
 				</BlockExplorer.Provider>
-			</OneInch.Provider>
-=======
-			<Convert.Provider>
-				<Notify.Provider>{children}</Notify.Provider>
 			</Convert.Provider>
->>>>>>> 876495ad
 		</Etherscan.Provider>
 	</Connector.Provider>
 );
