import { useState, useEffect } from 'react';
import { createContainer } from 'unstated-next';
<<<<<<< HEAD
import { useSetRecoilState, useRecoilState } from 'recoil';
import { NetworkId, Network as NetworkName } from '@synthetixio/contracts-interface';
import {
	TransactionNotifier,
	TransactionNotifierInterface,
} from '@synthetixio/transaction-notifier';
import { loadProvider } from '@synthetixio/providers';
import { ethers } from 'ethers';

import synthetix from 'lib/synthetix';

import { getDefaultNetworkId, getIsOVM } from 'utils/network';
=======
import { useSetRecoilState, useRecoilState, useRecoilValue } from 'recoil';
import {
	NetworkId,
	Network as NetworkName,
	SynthetixJS,
	synthetix,
} from '@synthetixio/contracts-interface';
import { ethers } from 'ethers';

import { getDefaultNetworkId } from 'utils/network';
>>>>>>> c3214833

import { ordersState } from 'store/orders';
import { hasOrdersNotificationState } from 'store/ui';
import { appReadyState } from 'store/app';
import { walletAddressState, networkState } from 'store/wallet';

import { Wallet as OnboardWallet } from 'bnc-onboard/dist/src/interfaces';

import useLocalStorage from 'hooks/useLocalStorage';

import { initOnboard } from './config';
import { LOCAL_STORAGE_KEYS } from 'constants/storage';
import { CRYPTO_CURRENCY_MAP, CurrencyKey, ETH_ADDRESS } from 'constants/currency';
import { synthToContractName } from 'utils/currencies';
import { invert, keyBy } from 'lodash';
import { useMemo } from 'react';

const useConnector = () => {
	const [network, setNetwork] = useRecoilState(networkState);
	const [provider, setProvider] = useState<ethers.providers.Provider | null>(null);
	const [signer, setSigner] = useState<ethers.Signer | null>(null);
	const [synthetixjs, setSynthetixjs] = useState<SynthetixJS | null>(null);
	const [onboard, setOnboard] = useState<ReturnType<typeof initOnboard> | null>(null);
	const [isAppReady, setAppReady] = useRecoilState(appReadyState);
	const [walletAddress, setWalletAddress] = useRecoilState(walletAddressState);
	const setOrders = useSetRecoilState(ordersState);
	const setHasOrdersNotification = useSetRecoilState(hasOrdersNotificationState);
	const [selectedWallet, setSelectedWallet] = useLocalStorage<string | null>(
		LOCAL_STORAGE_KEYS.SELECTED_WALLET,
		''
	);
	const [
		transactionNotifier,
		setTransactionNotifier,
	] = useState<TransactionNotifierInterface | null>(null);

	const [synthsMap, tokensMap, chainIdToNetwork] = useMemo(() => {
		if (synthetixjs == null) {
			return [{}, {}, {}];
		}

		return [
			keyBy(synthetixjs.synths, 'name'),
			keyBy(synthetixjs.tokens, 'symbol'),
			invert(synthetixjs.networkToChainId),
		];
	}, [synthetixjs]);

	useEffect(() => {
		const init = async () => {
			// TODO: need to verify we support the network
			const networkId = await getDefaultNetworkId();

			const provider = loadProvider({
				networkId,
				infuraId: process.env.NEXT_PUBLIC_INFURA_PROJECT_ID,
				provider: window.ethereum,
			});
			const useOvm = getIsOVM(networkId);

<<<<<<< HEAD
			synthetix.setContractSettings({
				networkId,
				provider,
				useOvm,
			});

			// @ts-ignore
			setNetwork({ ...synthetix.js?.network, useOvm });
=======
			const snxjs = synthetix({ provider, networkId });

			// @ts-ignore
			setNetwork(snxjs.network);
			setSynthetixjs(snxjs);
>>>>>>> c3214833
			setProvider(provider);
			setAppReady(true);
		};

		init();
		// eslint-disable-next-line react-hooks/exhaustive-deps
	}, []);

	useEffect(() => {
		if (isAppReady && network) {
			const onboard = initOnboard(network, {
				address: setWalletAddress,
				network: (networkId: number) => {
					const isSupportedNetwork =
						chainIdToNetwork != null && chainIdToNetwork[networkId as NetworkId] ? true : false;

					if (isSupportedNetwork) {
						const provider = loadProvider({
							provider: onboard.getState().wallet.provider,
						});
						const signer = provider.getSigner();
						const useOvm = getIsOVM(networkId);

<<<<<<< HEAD
						synthetix.setContractSettings({
							networkId,
							provider,
							signer,
							useOvm,
						});
=======
						const snxjs = synthetix({ provider, networkId, signer });

>>>>>>> c3214833
						onboard.config({ networkId });
						if (transactionNotifier) {
							transactionNotifier.setProvider(provider);
						} else {
							setTransactionNotifier(new TransactionNotifier(provider));
						}
						setProvider(provider);
						setSynthetixjs(snxjs);
						setSigner(signer);
						setNetwork({
							id: networkId as NetworkId,
							// @ts-ignore
<<<<<<< HEAD
							name: synthetix.chainIdToNetwork[networkId],
							useOvm,
=======
							name: chainIdToNetwork[networkId] as NetworkName,
>>>>>>> c3214833
						});
					}
				},
				wallet: async (wallet: OnboardWallet) => {
					if (wallet.provider) {
						const provider = loadProvider({ provider: wallet.provider });
						const network = await provider.getNetwork();
						const networkId = network.chainId as NetworkId;
						const useOvm = getIsOVM(networkId);

<<<<<<< HEAD
						synthetix.setContractSettings({
							networkId,
							provider,
							signer: provider.getSigner(),
							useOvm,
						});
=======
						const snxjs = synthetix({ provider, networkId, signer });

>>>>>>> c3214833
						setProvider(provider);
						setSigner(provider.getSigner());
						setSynthetixjs(snxjs);
						setNetwork({
							id: networkId,
							name: network.name as NetworkName,
							useOvm,
						});
						setSelectedWallet(wallet.name);
						setTransactionNotifier(new TransactionNotifier(provider));
					} else {
						// TODO: setting provider to null might cause issues, perhaps use a default provider?
						// setProvider(null);
						setSigner(null);
						setWalletAddress(null);
						setSelectedWallet(null);
					}
				},
			});

			setOnboard(onboard);
		}
		// eslint-disable-next-line react-hooks/exhaustive-deps
	}, [isAppReady]);

	// load previously saved wallet
	useEffect(() => {
		if (onboard && selectedWallet && !walletAddress) {
			onboard.walletSelect(selectedWallet);
		}
	}, [onboard, selectedWallet, walletAddress]);

	const resetCachedUI = () => {
		// TODO: since orders are not persisted, we need to reset them.
		setOrders([]);
		setHasOrdersNotification(false);
	};

	const connectWallet = async () => {
		try {
			if (onboard) {
				onboard.walletReset();
				const success = await onboard.walletSelect();
				if (success) {
					await onboard.walletCheck();
					resetCachedUI();
				}
			}
		} catch (e) {
			console.log(e);
		}
	};

	const disconnectWallet = async () => {
		try {
			if (onboard) {
				onboard.walletReset();
				resetCachedUI();
			}
		} catch (e) {
			console.log(e);
		}
	};

	const switchAccounts = async () => {
		try {
			if (onboard) {
				onboard.accountSelect();
			}
		} catch (e) {
			console.log(e);
		}
	};

	const isHardwareWallet = () => {
		if (onboard) {
			const onboardState = onboard.getState();
			if (onboardState.address != null) {
				return onboardState.wallet.type === 'hardware';
			}
		}
		return false;
	};

	const getTokenAddress = (currencyKey: CurrencyKey) => {
		if (synthetixjs == null) {
			return null;
		}

		return currencyKey === CRYPTO_CURRENCY_MAP.ETH
			? ETH_ADDRESS
			: synthetixjs!.contracts[synthToContractName(currencyKey!)].address;
	};

	return {
		network,
		provider,
		signer,
		synthetixjs,
		synthsMap,
		tokensMap,
		onboard,
		connectWallet,
		disconnectWallet,
		switchAccounts,
		isHardwareWallet,
		transactionNotifier,
		getTokenAddress,
	};
};

const Connector = createContainer(useConnector);

export default Connector;<|MERGE_RESOLUTION|>--- conflicted
+++ resolved
@@ -1,20 +1,13 @@
 import { useState, useEffect } from 'react';
 import { createContainer } from 'unstated-next';
-<<<<<<< HEAD
-import { useSetRecoilState, useRecoilState } from 'recoil';
-import { NetworkId, Network as NetworkName } from '@synthetixio/contracts-interface';
 import {
 	TransactionNotifier,
 	TransactionNotifierInterface,
 } from '@synthetixio/transaction-notifier';
 import { loadProvider } from '@synthetixio/providers';
-import { ethers } from 'ethers';
-
-import synthetix from 'lib/synthetix';
 
 import { getDefaultNetworkId, getIsOVM } from 'utils/network';
-=======
-import { useSetRecoilState, useRecoilState, useRecoilValue } from 'recoil';
+import { useSetRecoilState, useRecoilState } from 'recoil';
 import {
 	NetworkId,
 	Network as NetworkName,
@@ -22,9 +15,6 @@
 	synthetix,
 } from '@synthetixio/contracts-interface';
 import { ethers } from 'ethers';
-
-import { getDefaultNetworkId } from 'utils/network';
->>>>>>> c3214833
 
 import { ordersState } from 'store/orders';
 import { hasOrdersNotificationState } from 'store/ui';
@@ -85,22 +75,11 @@
 			});
 			const useOvm = getIsOVM(networkId);
 
-<<<<<<< HEAD
-			synthetix.setContractSettings({
-				networkId,
-				provider,
-				useOvm,
-			});
+			const snxjs = synthetix({ provider, networkId, useOvm });
 
 			// @ts-ignore
-			setNetwork({ ...synthetix.js?.network, useOvm });
-=======
-			const snxjs = synthetix({ provider, networkId });
-
-			// @ts-ignore
-			setNetwork(snxjs.network);
+			setNetwork(snxjs.network, useOvm);
 			setSynthetixjs(snxjs);
->>>>>>> c3214833
 			setProvider(provider);
 			setAppReady(true);
 		};
@@ -124,17 +103,8 @@
 						const signer = provider.getSigner();
 						const useOvm = getIsOVM(networkId);
 
-<<<<<<< HEAD
-						synthetix.setContractSettings({
-							networkId,
-							provider,
-							signer,
-							useOvm,
-						});
-=======
-						const snxjs = synthetix({ provider, networkId, signer });
-
->>>>>>> c3214833
+						const snxjs = synthetix({ provider, networkId, signer, useOvm });
+
 						onboard.config({ networkId });
 						if (transactionNotifier) {
 							transactionNotifier.setProvider(provider);
@@ -147,12 +117,8 @@
 						setNetwork({
 							id: networkId as NetworkId,
 							// @ts-ignore
-<<<<<<< HEAD
-							name: synthetix.chainIdToNetwork[networkId],
+							name: chainIdToNetwork[networkId] as NetworkName,
 							useOvm,
-=======
-							name: chainIdToNetwork[networkId] as NetworkName,
->>>>>>> c3214833
 						});
 					}
 				},
@@ -163,17 +129,8 @@
 						const networkId = network.chainId as NetworkId;
 						const useOvm = getIsOVM(networkId);
 
-<<<<<<< HEAD
-						synthetix.setContractSettings({
-							networkId,
-							provider,
-							signer: provider.getSigner(),
-							useOvm,
-						});
-=======
-						const snxjs = synthetix({ provider, networkId, signer });
-
->>>>>>> c3214833
+						const snxjs = synthetix({ provider, networkId, signer: provider.getSigner(), useOvm });
+
 						setProvider(provider);
 						setSigner(provider.getSigner());
 						setSynthetixjs(snxjs);
