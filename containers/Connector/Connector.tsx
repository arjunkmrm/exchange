import { useState, useEffect } from 'react';
import { createContainer } from 'unstated-next';
import { useSetRecoilState, useRecoilState } from 'recoil';
import { NetworkId, Network as NetworkName } from '@synthetixio/contracts-interface';
import {
	TransactionNotifier,
	TransactionNotifierInterface,
} from '@synthetixio/transaction-notifier';
import { loadProvider } from '@synthetixio/providers';
import { ethers } from 'ethers';

import synthetix from 'lib/synthetix';

import { getDefaultNetworkId, getIsOVM } from 'utils/network';

import { ordersState } from 'store/orders';
import { hasOrdersNotificationState } from 'store/ui';
import { appReadyState } from 'store/app';
import { walletAddressState, networkState } from 'store/wallet';

import { Wallet as OnboardWallet } from 'bnc-onboard/dist/src/interfaces';

import useLocalStorage from 'hooks/useLocalStorage';

import { initOnboard } from './config';
import { LOCAL_STORAGE_KEYS } from 'constants/storage';
import { CRYPTO_CURRENCY_MAP, CurrencyKey, ETH_ADDRESS } from 'constants/currency';
import { synthToContractName } from 'utils/currencies';

const useConnector = () => {
	const [network, setNetwork] = useRecoilState(networkState);
	const [provider, setProvider] = useState<ethers.providers.Provider | null>(null);
	const [signer, setSigner] = useState<ethers.Signer | null>(null);
	const [onboard, setOnboard] = useState<ReturnType<typeof initOnboard> | null>(null);
	const [isAppReady, setAppReady] = useRecoilState(appReadyState);
	const setWalletAddress = useSetRecoilState(walletAddressState);
	const setOrders = useSetRecoilState(ordersState);
	const setHasOrdersNotification = useSetRecoilState(hasOrdersNotificationState);
	const [selectedWallet, setSelectedWallet] = useLocalStorage<string | null>(
		LOCAL_STORAGE_KEYS.SELECTED_WALLET,
		''
	);
	const [
		transactionNotifier,
		setTransactionNotifier,
	] = useState<TransactionNotifierInterface | null>(null);

	useEffect(() => {
		const init = async () => {
			// TODO: need to verify we support the network
			const networkId = await getDefaultNetworkId();

			const provider = loadProvider({
				networkId,
				infuraId: process.env.NEXT_PUBLIC_INFURA_PROJECT_ID,
				provider: window.ethereum,
			});
			const useOvm = getIsOVM(networkId);

			synthetix.setContractSettings({
				networkId,
				provider,
				useOvm,
			});

			// @ts-ignore
			setNetwork({ ...synthetix.js?.network, useOvm });
			setProvider(provider);
			setAppReady(true);
		};

		init();
		// eslint-disable-next-line react-hooks/exhaustive-deps
	}, []);

	useEffect(() => {
		if (isAppReady && network) {
			const onboard = initOnboard(network, {
				address: setWalletAddress,
				network: (networkId: number) => {
					const isSupportedNetwork =
						synthetix.chainIdToNetwork != null && synthetix.chainIdToNetwork[networkId as NetworkId]
							? true
							: false;

					if (isSupportedNetwork) {
						const provider = loadProvider({
							provider: onboard.getState().wallet.provider,
						});
						const signer = provider.getSigner();
						const useOvm = getIsOVM(networkId);

						synthetix.setContractSettings({
							networkId,
							provider,
							signer,
							useOvm,
						});
						onboard.config({ networkId });
						if (transactionNotifier) {
							transactionNotifier.setProvider(provider);
						} else {
							setTransactionNotifier(new TransactionNotifier(provider));
						}
						setProvider(provider);
						setSigner(signer);
						setNetwork({
							id: networkId,
							// @ts-ignore
							name: synthetix.chainIdToNetwork[networkId],
							useOvm,
						});
					}
				},
				wallet: async (wallet: OnboardWallet) => {
					if (wallet.provider) {
						const provider = loadProvider({ provider: wallet.provider });
						const network = await provider.getNetwork();
						const networkId = network.chainId as NetworkId;
						const useOvm = getIsOVM(networkId);

						synthetix.setContractSettings({
							networkId,
							provider,
							signer: provider.getSigner(),
							useOvm,
						});
						setProvider(provider);
						setSigner(provider.getSigner());
						setNetwork({
							id: networkId,
							name: network.name as NetworkName,
							useOvm,
						});
						setSelectedWallet(wallet.name);
						setTransactionNotifier(new TransactionNotifier(provider));
						setTransactionNotifier(new TransactionNotifier(provider));
					} else {
						// TODO: setting provider to null might cause issues, perhaps use a default provider?
						// setProvider(null);
						setSigner(null);
						setWalletAddress(null);
						setSelectedWallet(null);
					}
				},
			});

			setOnboard(onboard);
		}
		// eslint-disable-next-line react-hooks/exhaustive-deps
	}, [isAppReady]);

	// load previously saved wallet
	useEffect(() => {
		if (onboard && selectedWallet) {
			onboard.walletSelect(selectedWallet);
		}
	}, [onboard, selectedWallet]);

	const resetCachedUI = () => {
		// TODO: since orders are not persisted, we need to reset them.
		setOrders([]);
		setHasOrdersNotification(false);
	};

	const connectWallet = async () => {
		try {
			if (onboard) {
				onboard.walletReset();
				const success = await onboard.walletSelect();
				if (success) {
					await onboard.walletCheck();
					resetCachedUI();
				}
			}
		} catch (e) {
			console.log(e);
		}
	};

	const disconnectWallet = async () => {
		try {
			if (onboard) {
				onboard.walletReset();
				resetCachedUI();
			}
		} catch (e) {
			console.log(e);
		}
	};

	const switchAccounts = async () => {
		try {
			if (onboard) {
				onboard.accountSelect();
			}
		} catch (e) {
			console.log(e);
		}
	};

	const isHardwareWallet = () => {
		if (onboard) {
			const onboardState = onboard.getState();
			if (onboardState.address != null) {
				return onboardState.wallet.type === 'hardware';
			}
		}
		return false;
	};

	const getTokenAddress = (currencyKey: CurrencyKey) => {
		const { contracts } = synthetix.js!;

		return currencyKey === CRYPTO_CURRENCY_MAP.ETH
			? ETH_ADDRESS
			: contracts[synthToContractName(currencyKey!)].address;
	};

	return {
		provider,
		signer,
		onboard,
		connectWallet,
		disconnectWallet,
		switchAccounts,
		isHardwareWallet,
<<<<<<< HEAD
		transactionNotifier,
=======
		getTokenAddress,
>>>>>>> 876495ad
	};
};

const Connector = createContainer(useConnector);

export default Connector;<|MERGE_RESOLUTION|>--- conflicted
+++ resolved
@@ -225,11 +225,8 @@
 		disconnectWallet,
 		switchAccounts,
 		isHardwareWallet,
-<<<<<<< HEAD
 		transactionNotifier,
-=======
 		getTokenAddress,
->>>>>>> 876495ad
 	};
 };
 
