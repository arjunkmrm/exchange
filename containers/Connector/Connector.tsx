import { NetworkId, synthetix } from '@synthetixio/contracts-interface';
import { TransactionNotifier as BaseTN } from '@synthetixio/transaction-notifier';
import { ethers } from 'ethers';
import { keyBy } from 'lodash';
import { useCallback, useEffect, useMemo, useState } from 'react';
import { createContainer } from 'unstated-next';
import { chain, useAccount, useNetwork, useSigner, useProvider } from 'wagmi';

import { sdk } from 'state/config';
import { useAppDispatch } from 'state/hooks';
import { resetNetwork, setSigner } from 'state/wallet/actions';

import { generateExplorerFunctions, getBaseUrl } from './blockExplorer';
import { wagmiClient } from './config';

export let transactionNotifier = new BaseTN(wagmiClient.provider);
export let blockExplorer = generateExplorerFunctions(getBaseUrl(10));

const useConnector = () => {
	const { chain: activeChain } = useNetwork();
	const { address, isConnected: isWalletConnected } = useAccount();
	const [providerReady, setProviderReady] = useState(false);

	const unsupportedNetwork = useMemo(() => activeChain?.unsupported ?? false, [activeChain]);

	const network = useMemo(
		() => (activeChain?.unsupported ? chain.optimism : activeChain ?? chain.optimism),
		[activeChain]
	);

	const walletAddress = useMemo(() => address ?? null, [address]);

	const provider = useProvider({ chainId: network.id });
	const l2Provider = useProvider({ chainId: chain.optimism.id });
	const { data: signer } = useSigner();

	// Provides a default mainnet provider, irrespective of the current network
	const staticMainnetProvider = new ethers.providers.InfuraProvider();

	const defaultSynthetixjs = useMemo(
		() => synthetix({ provider, networkId: network.id as NetworkId }),
		[provider, network.id]
	);

	const l2Synthetixjs = useMemo(
		() => synthetix({ provider: l2Provider, networkId: chain.optimism.id as NetworkId }),
		[l2Provider]
	);

	const dispatch = useAppDispatch();

	const handleNetworkChange = useCallback(
		(networkId: NetworkId) => {
			dispatch(resetNetwork(networkId));
			blockExplorer = generateExplorerFunctions(getBaseUrl(networkId));
		},
		[dispatch]
	);

	useEffect(() => {
<<<<<<< HEAD
		sdk.setProvider(provider).then((networkId) => {
			handleNetworkChange(networkId);
			setProviderReady(true);
		});
		transactionNotifier = new BaseTN(provider);
=======
		if (!!provider) {
			sdk.setProvider(provider).then((networkId) => {
				handleNetworkChange(networkId);
				setProviderReady(true);
			});
			transactionNotifier = new BaseTN(provider);
		}
>>>>>>> 898a6f3d
	}, [provider, handleNetworkChange]);

	useEffect(() => {
		handleNetworkChange(network.id as NetworkId);
	}, [network.id, handleNetworkChange]);

	useEffect(() => {
		dispatch(setSigner(signer));
	}, [signer, dispatch]);

	const [synthsMap, tokensMap] = useMemo(() => {
		if (defaultSynthetixjs == null) return [{}, {}];

		return [keyBy(defaultSynthetixjs.synths, 'name'), keyBy(defaultSynthetixjs.tokens, 'symbol')];
	}, [defaultSynthetixjs]);

	const l2SynthsMap = useMemo(() => {
		if (l2Synthetixjs == null) return {};

		return keyBy(l2Synthetixjs.synths, 'name');
	}, [l2Synthetixjs]);

	return {
		activeChain,
		unsupportedNetwork,
		isWalletConnected,
		walletAddress,
		provider,
		l2Provider,
		signer,
		network,
		synthsMap,
		tokensMap,
		staticMainnetProvider,
		defaultSynthetixjs,
		l2Synthetixjs,
		l2SynthsMap,
		providerReady,
	};
};

const Connector = createContainer(useConnector);

export default Connector;<|MERGE_RESOLUTION|>--- conflicted
+++ resolved
@@ -58,13 +58,6 @@
 	);
 
 	useEffect(() => {
-<<<<<<< HEAD
-		sdk.setProvider(provider).then((networkId) => {
-			handleNetworkChange(networkId);
-			setProviderReady(true);
-		});
-		transactionNotifier = new BaseTN(provider);
-=======
 		if (!!provider) {
 			sdk.setProvider(provider).then((networkId) => {
 				handleNetworkChange(networkId);
@@ -72,7 +65,6 @@
 			});
 			transactionNotifier = new BaseTN(provider);
 		}
->>>>>>> 898a6f3d
 	}, [provider, handleNetworkChange]);
 
 	useEffect(() => {
