--- conflicted
+++ resolved
@@ -1,10 +1,5 @@
-<<<<<<< HEAD
-import { useQuery, QueryConfig } from 'react-query';
+import { useQuery, UseQueryOptions } from 'react-query';
 import synthetixData from '@synthetixio/data';
-=======
-import { useQuery, UseQueryOptions } from 'react-query';
-import snxData from 'synthetix-data';
->>>>>>> 0c58ef16
 import { useRecoilValue } from 'recoil';
 import { isWalletConnectedState, walletAddressState } from 'store/wallet';
 
@@ -14,11 +9,7 @@
 
 export const useWalletTradesQuery = (
 	max: number = 100,
-<<<<<<< HEAD
-	options?: QueryConfig<HistoricalTrades | null>
-=======
-	options?: UseQueryOptions<HistoricalTrades>
->>>>>>> 0c58ef16
+	options?: UseQueryOptions<HistoricalTrades | null>
 ) => {
 	const isWalletConnected = useRecoilValue(isWalletConnectedState);
 	const walletAddress = useRecoilValue(walletAddressState);
