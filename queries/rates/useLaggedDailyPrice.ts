--- conflicted
+++ resolved
@@ -9,12 +9,8 @@
 import logError from 'utils/logError';
 
 import { RATES_ENDPOINT_MAINNET } from './constants';
-<<<<<<< HEAD
-import ROUTES from 'constants/routes';
 import { Price } from './types';
-=======
 import { getRatesEndpoint, mapLaggedDailyPrices } from './utils';
->>>>>>> ad0c70b1
 
 const useLaggedDailyPrice = (synths: string[], options?: UseQueryOptions<Price[] | null>) => {
 	const isAppReady = useRecoilValue(appReadyState);
