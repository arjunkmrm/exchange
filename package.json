{
	"name": "kwenta",
	"version": "2.45.2",
	"scripts": {
		"dev": "next",
		"build": "next build",
		"start": "next start",
		"export": "next export",
		"tsc": "tsc --noEmit",
		"format": "prettier --write \"**/*.{ts,tsx}\"",
		"lint": "eslint . --ext ts,.tsx && tsc",
		"lint:sarif": "node tests/lint.js . --ext ts,.tsx && tsc",
		"lint:fix": "eslint . --ext ts,.tsx --fix",
		"test:e2e": "start-server-and-test 'npm run build && npm run start' http-get://localhost:3000 'synpress run'",
		"test:e2e:ci": "synpress run --group smoke-tests --record --parallel",
		"postinstall": "husky install",
		"prepublishOnly": "pinst --disable",
		"postpublish": "pinst --enable"
	},
	"dependencies": {
		"@artsy/fresnel": "1.3.0",
		"@balancer-labs/sor": "1.0.0",
		"@metamask/detect-provider": "1.2.0",
		"@reach/accordion": "0.11.2",
		"@reach/dialog": "0.11.0",
		"@reach/tabs": "0.11.2",
		"@synthetixio/assets": "2.0.10",
<<<<<<< HEAD
		"@synthetixio/contracts-interface": "2.45.2",
=======
		"@synthetixio/contracts-interface": "2.45.3",
>>>>>>> 1a419b48
		"@synthetixio/data": "0.0.13",
		"@synthetixio/optimism-networks": "0.0.11",
		"@synthetixio/providers": "0.0.10",
		"@synthetixio/transaction-notifier": "0.0.8",
		"@tippyjs/react": "4.1.0",
		"axios": "0.21.1",
		"bignumber.js": "9.0.0",
<<<<<<< HEAD
		"bnc-onboard": "1.19.1",
=======
		"bnc-onboard": "1.26.0",
>>>>>>> 1a419b48
		"date-fns": "2.21.3",
		"date-fns-tz": "1.1.4",
		"ethcall": "3.2.0",
		"ethers": "5.3.0",
		"framer-motion": "^4.1.17",
		"graphql-request": "3.4.0",
		"i18next": "19.7.0",
		"immer": "8.0.1",
		"lodash": "4.17.20",
		"moment-business-time": "1.1.1",
		"next": "10.0.0",
		"next-compose-plugins": "2.2.0",
		"react": "17.0.1",
		"react-countdown": "2.3.1",
		"react-dom": "17.0.1",
		"react-i18next": "11.7.0",
		"react-optimized-image": "^0.4.1",
		"react-query": "2.23.0",
		"react-query-devtools": "2.6.1",
		"react-responsive": "8.1.0",
		"react-select": "3.1.0",
		"react-slick": "0.27.11",
		"react-table": "7.5.0",
		"react-toastify": "^7.0.3",
		"recharts": "2.0.0-beta.7",
		"recoil": "0.0.12",
		"slick-carousel": "1.8.1",
		"styled-components": "5.1.1",
		"styled-media-query": "2.1.2",
		"synthetix": "^2.40.1-alpha",
		"synthetix-data": "2.1.42",
		"unstated-next": "1.1.0",
		"use-immer": "0.4.2"
	},
	"devDependencies": {
		"@microsoft/eslint-formatter-sarif": "2.1.5",
		"@svgr/core": "5.5.0",
		"@synthetixio/synpress": "0.8.1",
		"@types/date-fns": "2.6.0",
		"@types/lodash": "4.14.159",
		"@types/node": "14.0.13",
		"@types/react": "16.9.46",
		"@types/react-responsive": "8.0.2",
		"@types/react-select": "3.0.19",
		"@types/react-slick": "0.23.4",
		"@types/react-table": "7.0.22",
		"@types/styled-components": "5.1.2",
		"@typescript-eslint/eslint-plugin": "4.6.0",
		"@typescript-eslint/parser": "4.6.0",
		"babel-eslint": "10.1.0",
		"babel-plugin-styled-components": "1.11.1",
		"eslint": "7.12.0",
		"eslint-config-prettier": "6.10.1",
		"eslint-config-react-app": "6.0.0",
		"eslint-plugin-flowtype": "5.2.0",
		"eslint-plugin-import": "2.22.0",
		"eslint-plugin-jsx-a11y": "6.4.1",
		"eslint-plugin-prettier": "3.1.4",
		"eslint-plugin-react": "7.21.5",
		"eslint-plugin-react-hooks": "4.2.0",
		"husky": "5.0.9",
		"imagemin-mozjpeg": "9.0.0",
		"imagemin-optipng": "8.0.0",
		"imagemin-svgo": "8.0.0",
		"lint-staged": "10.0.10",
		"optimized-images-loader": "github:clementbalestrat/optimized-images-loader",
		"pinst": "2.1.4",
		"prettier": "2.0.5",
		"typescript": "4.0.5",
		"url-loader": "4.1.0",
		"webp-loader": "0.6.0"
	},
	"resolutions": {
		"webpack": "^5.0.0-beta.30"
	},
	"husky": {
		"hooks": {
			"pre-commit": "npm run lint"
		}
	}
}<|MERGE_RESOLUTION|>--- conflicted
+++ resolved
@@ -25,11 +25,7 @@
 		"@reach/dialog": "0.11.0",
 		"@reach/tabs": "0.11.2",
 		"@synthetixio/assets": "2.0.10",
-<<<<<<< HEAD
-		"@synthetixio/contracts-interface": "2.45.2",
-=======
 		"@synthetixio/contracts-interface": "2.45.3",
->>>>>>> 1a419b48
 		"@synthetixio/data": "0.0.13",
 		"@synthetixio/optimism-networks": "0.0.11",
 		"@synthetixio/providers": "0.0.10",
@@ -37,11 +33,7 @@
 		"@tippyjs/react": "4.1.0",
 		"axios": "0.21.1",
 		"bignumber.js": "9.0.0",
-<<<<<<< HEAD
-		"bnc-onboard": "1.19.1",
-=======
 		"bnc-onboard": "1.26.0",
->>>>>>> 1a419b48
 		"date-fns": "2.21.3",
 		"date-fns-tz": "1.1.4",
 		"ethcall": "3.2.0",
