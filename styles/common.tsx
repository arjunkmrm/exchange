--- conflicted
+++ resolved
@@ -1,9 +1,5 @@
-<<<<<<< HEAD
+import Tippy from '@tippyjs/react';
 import styled, { css } from 'styled-components';
-=======
->>>>>>> ad0c70b1
-import Tippy from '@tippyjs/react';
-import styled, { css, keyframes } from 'styled-components';
 
 import Button, { border } from 'components/Button';
 import NumericInput from 'components/Input/NumericInput';
