--- conflicted
+++ resolved
@@ -1,11 +1,6 @@
 import styled from 'styled-components';
 
-<<<<<<< HEAD
 import { FlexDivColCentered, FlexDivRow, GridDiv, Paragraph } from 'styles/common';
-
-=======
-import { FlexDivCol, FlexDivColCentered, FlexDivRow, GridDiv, Paragraph } from 'styles/common';
->>>>>>> ad0c70b1
 import media from 'styles/media';
 
 export const SubHeader = styled(Paragraph)`
