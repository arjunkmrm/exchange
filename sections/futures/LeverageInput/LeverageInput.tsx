import { FC, useMemo, useState } from 'react';
import { useTranslation } from 'react-i18next';
import { useSetRecoilState, useRecoilValue } from 'recoil';
import styled from 'styled-components';

import Button from 'components/Button';
import CustomNumericInput from 'components/Input/CustomNumericInput';
import { DEFAULT_FIAT_DECIMALS } from 'constants/defaults';
import { useFuturesContext } from 'contexts/FuturesContext';
<<<<<<< HEAD
import {
	selectMarketInfo,
	selectMaxLeverage,
	selectNextPriceDisclaimer,
	selectPosition,
} from 'state/futures/selectors';
import { useAppSelector } from 'state/hooks';
import {
	leverageValueCommittedState,
=======
import { selectMarketInfo, selectMaxLeverage } from 'state/futures/selectors';
import { useAppSelector } from 'state/hooks';
import {
	leverageValueCommittedState,
	nextPriceDisclaimerState,
>>>>>>> 086fa149
	orderTypeState,
	futuresTradeInputsState,
} from 'store/futures';
import { FlexDivCol, FlexDivRow } from 'styles/common';
import { truncateNumbers } from 'utils/formatters/number';

import LeverageSlider from '../LeverageSlider';

const LeverageInput: FC = () => {
	const { t } = useTranslation();
	const [mode, setMode] = useState<'slider' | 'input'>('input');
	const { leverage } = useRecoilValue(futuresTradeInputsState);
<<<<<<< HEAD
	const maxLeverage = useAppSelector(selectMaxLeverage);
=======
>>>>>>> 086fa149
	const orderType = useRecoilValue(orderTypeState);
	const isDisclaimerDisplayed = useAppSelector(selectNextPriceDisclaimer);
	const setIsLeverageValueCommitted = useSetRecoilState(leverageValueCommittedState);
	const position = useAppSelector(selectPosition);
	const marketInfo = useAppSelector(selectMarketInfo);
	const maxLeverage = useAppSelector(selectMaxLeverage);

	const { onLeverageChange } = useFuturesContext();

	const modeButton = useMemo(() => {
		return (
			<TextButton
				onClick={() => {
					setMode(mode === 'slider' ? 'input' : 'slider');
				}}
			>
				{mode === 'slider' ? 'Manual' : 'Slider'}
			</TextButton>
		);
	}, [mode]);

	const isDisabled = useMemo(() => {
		return position?.remainingMargin.lte(0) || maxLeverage.lte(0);
	}, [position, maxLeverage]);

	const leverageButtons = marketInfo?.maxLeverage.eq(25) ? ['5', '10', '25'] : ['2', '5', '10'];
	const truncateMaxLeverage = maxLeverage.gte(0)
		? truncateNumbers(maxLeverage, DEFAULT_FIAT_DECIMALS)
		: 10;
	const truncateLeverage = truncateNumbers(leverage, DEFAULT_FIAT_DECIMALS);

	return (
		<LeverageInputWrapper>
			<LeverageRow>
				<LeverageTitle>
					{t('futures.market.trade.input.leverage.title')}&nbsp; —
					<span>&nbsp; Up to {truncateMaxLeverage}x</span>
				</LeverageTitle>
				{modeButton}
			</LeverageRow>
			{orderType === 'next price' && isDisclaimerDisplayed && (
				<LeverageDisclaimer>
					{t('futures.market.trade.input.leverage.disclaimer')}
				</LeverageDisclaimer>
			)}
			{mode === 'slider' ? (
				<SliderRow>
					<LeverageSlider
						disabled={isDisabled}
						minValue={0}
						maxValue={Number(truncateMaxLeverage)}
						value={Number(truncateLeverage)}
						onChange={(_, newValue) => {
							setIsLeverageValueCommitted(false);
							onLeverageChange(newValue as number);
						}}
						onChangeCommitted={() => setIsLeverageValueCommitted(true)}
					/>
				</SliderRow>
			) : (
				<LeverageInputContainer>
					<StyledInput
						data-testid="leverage-input"
						value={leverage}
						placeholder="1"
						suffix="x"
						maxValue={maxLeverage.toNumber()}
						onChange={(_, newValue) => {
							setIsLeverageValueCommitted(true);
							onLeverageChange(Number(newValue));
						}}
						disabled={isDisabled}
					/>
					{leverageButtons.map((l) => (
						<LeverageButton
							key={l}
							mono
							variant="flat"
							onClick={() => {
								onLeverageChange(Number(l));
							}}
							disabled={maxLeverage.lt(Number(l)) || marketInfo?.isSuspended}
						>
							{l}x
						</LeverageButton>
					))}
				</LeverageInputContainer>
			)}
		</LeverageInputWrapper>
	);
};

const LeverageInputWrapper = styled(FlexDivCol)`
	margin-bottom: 16px;
`;

const LeverageRow = styled(FlexDivRow)`
	width: 100%;
	align-items: center;
	margin-bottom: 8px;
`;

const LeverageTitle = styled.div`
	font-size: 13px;
	color: ${(props) => props.theme.colors.selectedTheme.button.text.primary};
	text-transform: capitalize;

	span {
		color: ${(props) => props.theme.colors.selectedTheme.gray};
	}
`;

const SliderRow = styled(FlexDivRow)`
	margin-top: 8px;
	margin-bottom: 14px;
	position: relative;
`;

const LeverageInputContainer = styled.div`
	display: grid;
	grid-template-columns: 1fr 43px 43px 43px;
	grid-gap: 15px;
	align-items: center;
`;

const LeverageButton = styled(Button)`
	padding: 0;
	font-size: 13px;
	height: 46px;
	font-family: ${(props) => props.theme.fonts.monoBold};
`;

const TextButton = styled.button`
	text-decoration: underline;
	font-size: 13px;
	line-height: 11px;
	color: ${(props) => props.theme.colors.selectedTheme.gray};
	background-color: transparent;
	border: none;
	cursor: pointer;
`;

const LeverageDisclaimer = styled.div`
	font-size: 13px;
	color: ${(props) => props.theme.colors.selectedTheme.gray};
	margin: 0 8px 12px;
`;

export const StyledInput = styled(CustomNumericInput)`
	font-family: ${(props) => props.theme.fonts.mono};
	text-overflow: ellipsis;
`;

export default LeverageInput;<|MERGE_RESOLUTION|>--- conflicted
+++ resolved
@@ -7,7 +7,6 @@
 import CustomNumericInput from 'components/Input/CustomNumericInput';
 import { DEFAULT_FIAT_DECIMALS } from 'constants/defaults';
 import { useFuturesContext } from 'contexts/FuturesContext';
-<<<<<<< HEAD
 import {
 	selectMarketInfo,
 	selectMaxLeverage,
@@ -17,13 +16,6 @@
 import { useAppSelector } from 'state/hooks';
 import {
 	leverageValueCommittedState,
-=======
-import { selectMarketInfo, selectMaxLeverage } from 'state/futures/selectors';
-import { useAppSelector } from 'state/hooks';
-import {
-	leverageValueCommittedState,
-	nextPriceDisclaimerState,
->>>>>>> 086fa149
 	orderTypeState,
 	futuresTradeInputsState,
 } from 'store/futures';
@@ -36,10 +28,6 @@
 	const { t } = useTranslation();
 	const [mode, setMode] = useState<'slider' | 'input'>('input');
 	const { leverage } = useRecoilValue(futuresTradeInputsState);
-<<<<<<< HEAD
-	const maxLeverage = useAppSelector(selectMaxLeverage);
-=======
->>>>>>> 086fa149
 	const orderType = useRecoilValue(orderTypeState);
 	const isDisclaimerDisplayed = useAppSelector(selectNextPriceDisclaimer);
 	const setIsLeverageValueCommitted = useSetRecoilState(leverageValueCommittedState);
