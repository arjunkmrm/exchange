--- conflicted
+++ resolved
@@ -1,9 +1,5 @@
 import Wei, { wei } from '@synthetixio/wei';
 import React, { useCallback, useMemo } from 'react';
-<<<<<<< HEAD
-import { useRecoilValue } from 'recoil';
-=======
->>>>>>> 531e63d3
 import styled from 'styled-components';
 
 import InfoBox from 'components/InfoBox';
@@ -13,33 +9,19 @@
 	selectLeverageSide,
 	selectMarketInfo,
 	selectMaxLeverage,
-<<<<<<< HEAD
-=======
 	selectOrderType,
->>>>>>> 531e63d3
 	selectPosition,
 	selectTradePreview,
 	selectTradeSizeInputs,
 } from 'state/futures/selectors';
 import { useAppSelector } from 'state/hooks';
-<<<<<<< HEAD
-import { orderTypeState } from 'store/futures';
 import { computeDelayedOrderFee } from 'utils/costCalculations';
-import { formatDollars, formatPercent, zeroBN } from 'utils/formatters/number';
-
-const MarketInfoBox: React.FC = () => {
-	const orderType = useRecoilValue(orderTypeState);
-	const leverageSide = useAppSelector(selectLeverageSide);
-	const { nativeSizeWei, nativeSizeDelta } = useAppSelector(selectTradeSizeInputs);
-=======
-import { computeNPFee } from 'utils/costCalculations';
 import { formatDollars, formatPercent, zeroBN } from 'utils/formatters/number';
 
 const MarketInfoBox: React.FC = () => {
 	const orderType = useAppSelector(selectOrderType);
 	const leverageSide = useAppSelector(selectLeverageSide);
 	const { nativeSize, nativeSizeDelta } = useAppSelector(selectTradeSizeInputs);
->>>>>>> 531e63d3
 	const potentialTrade = useAppSelector(selectTradePreview);
 
 	const marketInfo = useAppSelector(selectMarketInfo);
@@ -59,20 +41,12 @@
 		marketInfo?.minInitialMargin,
 	]);
 
-<<<<<<< HEAD
 	const isDelayedOrder = useMemo(() => orderType === 'delayed', [orderType]);
-=======
-	const isNextPriceOrder = orderType === 'next price';
->>>>>>> 531e63d3
 
 	const positionSize = position?.position?.size ? wei(position?.position?.size) : zeroBN;
 	const orderDetails = useMemo(() => {
 		return {
-<<<<<<< HEAD
-			newSize: nativeSizeWei,
-=======
 			newSize: nativeSize,
->>>>>>> 531e63d3
 			size: (positionSize ?? zeroBN).add(nativeSizeDelta).abs(),
 		};
 		// eslint-disable-next-line react-hooks/exhaustive-deps
@@ -120,18 +94,12 @@
 	}, [
 		potentialTrade,
 		marketInfo?.maxLeverage,
-<<<<<<< HEAD
 		isDelayedOrder,
-=======
-		isNextPriceOrder,
->>>>>>> 531e63d3
 		totalDeposit,
 		getPotentialAvailableMargin,
 	]);
 
 	const previewTradeData = React.useMemo(() => {
-		const size = nativeSizeDelta.abs();
-
 		const potentialMarginUsage = potentialTrade?.margin.gt(0)
 			? potentialTrade!.margin.sub(previewAvailableMargin).div(potentialTrade!.margin).abs() ??
 			  zeroBN
@@ -141,19 +109,15 @@
 			previewAvailableMargin?.mul(maxLeverage ?? zeroBN)?.abs() ?? zeroBN;
 
 		return {
-<<<<<<< HEAD
 			// TODO: Reenable this, disabling because the preview margin looks incorrect
 			// showPreview: size && !size.eq(0) && !!potentialTrade,
 			showPreview: false,
-=======
-			showPreview: size && !size.eq(0),
->>>>>>> 531e63d3
 			totalMargin: potentialTrade?.margin || zeroBN,
 			availableMargin: previewAvailableMargin.gt(0) ? previewAvailableMargin : zeroBN,
 			buyingPower: potentialBuyingPower.gt(0) ? potentialBuyingPower : zeroBN,
 			marginUsage: potentialMarginUsage.gt(1) ? wei(1) : potentialMarginUsage,
 		};
-	}, [nativeSizeDelta, potentialTrade, previewAvailableMargin, maxLeverage]);
+	}, [potentialTrade, previewAvailableMargin, maxLeverage]);
 
 	return (
 		<StyledInfoBox
