import React from 'react';
import styled from 'styled-components';

import { wei } from '@synthetixio/wei';
import { CurrencyKey } from '@synthetixio/contracts-interface';
import useSelectedPriceCurrency from 'hooks/useSelectedPriceCurrency';
import useGetFuturesMarkets from 'queries/futures/useGetFuturesMarkets';
import useGetFuturesTradingVolume from 'queries/futures/useGetFuturesTradingVolume';
import { FuturesMarket } from 'queries/futures/types';
import { getExchangeRatesForCurrencies } from 'utils/currencies';
import { formatCurrency, formatPercent, zeroBN } from 'utils/formatters/number';
import useGetFuturesDailyTradeStatsForMarket from 'queries/futures/useGetFuturesDailyTrades';
import useGetAverageFundingRateForMarket from 'queries/futures/useGetAverageFundingRateForMarket';
import useCoinGeckoPricesQuery from 'queries/coingecko/useCoinGeckoPricesQuery';
import { synthToCoingeckoPriceId } from './utils';
import useLaggedDailyPrice from 'queries/rates/useLaggedDailyPrice';
import { Price } from 'queries/rates/types';
import { NO_VALUE } from 'constants/placeholder';
import StyledTooltip from 'components/Tooltip/StyledTooltip';
import { getMarketKey } from 'utils/futures';
import Connector from 'containers/Connector';
import useExchangeRatesQuery from 'queries/rates/useExchangeRatesQuery';

type MarketDetailsProps = {
	baseCurrencyKey: CurrencyKey;
};

type MarketData = Record<string, { value: string | JSX.Element; color?: string }>;

const MarketDetails: React.FC<MarketDetailsProps> = ({ baseCurrencyKey }) => {
	const { network } = Connector.useContainer();
<<<<<<< HEAD
	const exchangeRatesQuery = useExchangeRatesQuery();
=======
	const { useExchangeRatesQuery } = useSynthetixQueries();
	const exchangeRatesQuery = useExchangeRatesQuery({ refetchInterval: 6000 });
>>>>>>> 8de692d6
	const futuresMarketsQuery = useGetFuturesMarkets();
	const futuresTradingVolumeQuery = useGetFuturesTradingVolume(baseCurrencyKey);

	const marketSummary: FuturesMarket | null =
		futuresMarketsQuery?.data?.find(({ asset }) => asset === baseCurrencyKey) ?? null;

	const exchangeRates = exchangeRatesQuery.isSuccess ? exchangeRatesQuery.data ?? null : null;
	const { selectedPriceCurrency } = useSelectedPriceCurrency();

	const basePriceRate = React.useMemo(
		() => getExchangeRatesForCurrencies(exchangeRates, baseCurrencyKey, selectedPriceCurrency.name),
		[exchangeRates, baseCurrencyKey, selectedPriceCurrency]
	);

	const fundingRateQuery = useGetAverageFundingRateForMarket(baseCurrencyKey, basePriceRate);
	const avgFundingRate = fundingRateQuery?.data ?? null;

	const futuresTradingVolume = futuresTradingVolumeQuery?.data ?? null;
	const futuresDailyTradeStatsQuery = useGetFuturesDailyTradeStatsForMarket(baseCurrencyKey);
	const futuresDailyTradeStats = futuresDailyTradeStatsQuery?.data ?? null;

	const marketKey = getMarketKey(baseCurrencyKey, network.id);
	const priceId = synthToCoingeckoPriceId(marketKey);
	const coinGeckoPricesQuery = useCoinGeckoPricesQuery([priceId]);
	const coinGeckoPrices = coinGeckoPricesQuery?.data ?? null;
	const externalPrice = coinGeckoPrices?.[priceId]?.usd ?? 0;

	const dailyPriceChangesQuery = useLaggedDailyPrice(
		futuresMarketsQuery?.data?.map(({ asset }) => asset) ?? []
	);
	const dailyPriceChanges = dailyPriceChangesQuery?.data ?? [];

	const pastPrice = dailyPriceChanges.find((price: Price) => price.synth === baseCurrencyKey);

	const data: MarketData = React.useMemo(() => {
		const fundingTitle = `${
			fundingRateQuery.failureCount > 0 && !avgFundingRate && !!marketSummary ? 'Inst.' : '24H'
		} Funding Rate`;
		const fundingValue =
			fundingRateQuery.failureCount > 0 && !avgFundingRate && !!marketSummary
				? marketSummary?.currentFundingRate
				: avgFundingRate;

		return {
			[baseCurrencyKey
				? `${baseCurrencyKey[0] === 's' ? baseCurrencyKey.slice(1) : baseCurrencyKey}-PERP`
				: '']: {
				value: formatCurrency(selectedPriceCurrency.name, basePriceRate, { sign: '$' }),
			},
			'External Price': {
				value:
					externalPrice === 0
						? '-'
						: formatCurrency(selectedPriceCurrency.name, externalPrice, {
								sign: '$',
						  }),
			},
			'24H Change': {
				value:
					marketSummary?.price && pastPrice?.price
						? `${formatCurrency(
								selectedPriceCurrency.name,
								marketSummary?.price.sub(pastPrice?.price) ?? zeroBN,
								{ sign: '$' }
						  )} (${formatPercent(
								marketSummary?.price.sub(pastPrice?.price).div(marketSummary?.price) ?? zeroBN
						  )})`
						: NO_VALUE,
				color:
					marketSummary?.price && pastPrice?.price
						? marketSummary?.price.sub(pastPrice?.price).gt(zeroBN)
							? 'green'
							: marketSummary?.price.sub(pastPrice?.price).lt(zeroBN)
							? 'red'
							: ''
						: undefined,
			},
			'24H Volume': {
				value: !!futuresTradingVolume
					? formatCurrency(selectedPriceCurrency.name, futuresTradingVolume ?? zeroBN, {
							sign: '$',
					  })
					: NO_VALUE,
			},
			'24H Trades': {
				value: !!futuresDailyTradeStats ? `${futuresDailyTradeStats ?? 0}` : NO_VALUE,
			},
			'Open Interest': {
				value: marketSummary?.marketSize?.mul(wei(basePriceRate ?? 0)) ? (
					<StyledTooltip
						preset="bottom"
						content={`Long: ${formatCurrency(
							selectedPriceCurrency.name,
							marketSummary.marketSize
								.add(marketSummary.marketSkew)
								.div('2')
								.abs()
								.mul(basePriceRate ?? 0)
								.toNumber(),
							{ sign: '$' }
						)}
						Short: ${formatCurrency(
							selectedPriceCurrency.name,
							marketSummary.marketSize
								.sub(marketSummary.marketSkew)
								.div('2')
								.abs()
								.mul(basePriceRate ?? 0)
								.toNumber(),
							{ sign: '$' }
						)}`}
					>
						<span>
							{formatCurrency(
								selectedPriceCurrency.name,
								marketSummary?.marketSize?.mul(wei(basePriceRate ?? 0)).toNumber(),
								{ sign: '$' }
							)}
						</span>
					</StyledTooltip>
				) : (
					NO_VALUE
				),
			},
			[fundingTitle]: {
				value: fundingValue ? formatPercent(fundingValue ?? zeroBN, { minDecimals: 6 }) : NO_VALUE,
				color: fundingValue?.gt(zeroBN) ? 'green' : fundingValue?.lt(zeroBN) ? 'red' : undefined,
			},
			'Max Leverage': {
				value: marketSummary?.maxLeverage ? `${marketSummary?.maxLeverage.toString(0)}x` : NO_VALUE,
			},
		};
	}, [
		baseCurrencyKey,
		marketSummary,
		basePriceRate,
		futuresTradingVolume,
		futuresDailyTradeStats,
		selectedPriceCurrency.name,
		externalPrice,
		pastPrice?.price,
		avgFundingRate,
		fundingRateQuery,
	]);

	return (
		<MarketDetailsContainer>
			{Object.entries(data).map(([key, { value, color }]) => (
				<div key={key}>
					<p className="heading">{key}</p>
					<span className={color ? `value ${color}` : 'value'}>{value}</span>
				</div>
			))}
		</MarketDetailsContainer>
	);
};

const MarketDetailsContainer = styled.div`
	width: 100%;
	height: 55px;
	padding: 12px 45px 10px 15px;
	margin-bottom: 16px;
	box-sizing: border-box;

	display: flex;
	justify-content: space-between;
	align-items: start;

	border: ${(props) => props.theme.colors.selectedTheme.border};
	border-radius: 10px;
	box-sizing: border-box;

	p,
	span {
		margin: 0;
		text-align: left;
	}

	.heading {
		font-size: 12px;
		color: ${(props) => props.theme.colors.common.secondaryGray};
	}

	.value {
		font-family: ${(props) => props.theme.fonts.mono};
		font-size: 12px;
		color: ${(props) => props.theme.colors.common.primaryWhite};
	}

	.green {
		color: ${(props) => props.theme.colors.common.primaryGreen};
	}

	.red {
		color: ${(props) => props.theme.colors.common.primaryRed};
	}
`;

export default MarketDetails;<|MERGE_RESOLUTION|>--- conflicted
+++ resolved
@@ -29,12 +29,7 @@
 
 const MarketDetails: React.FC<MarketDetailsProps> = ({ baseCurrencyKey }) => {
 	const { network } = Connector.useContainer();
-<<<<<<< HEAD
-	const exchangeRatesQuery = useExchangeRatesQuery();
-=======
-	const { useExchangeRatesQuery } = useSynthetixQueries();
 	const exchangeRatesQuery = useExchangeRatesQuery({ refetchInterval: 6000 });
->>>>>>> 8de692d6
 	const futuresMarketsQuery = useGetFuturesMarkets();
 	const futuresTradingVolumeQuery = useGetFuturesTradingVolume(baseCurrencyKey);
 
