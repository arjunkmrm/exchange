--- conflicted
+++ resolved
@@ -1,9 +1,5 @@
 import { closeIsolatedMarginPosition } from 'state/futures/actions';
-<<<<<<< HEAD
-import { selectIsolatedPriceImpact, selectPosition } from 'state/futures/selectors';
-=======
 import { selectPosition } from 'state/futures/selectors';
->>>>>>> 531e63d3
 import { useAppDispatch, useAppSelector } from 'state/hooks';
 
 import ClosePositionModal from './ClosePositionModal';
@@ -16,18 +12,13 @@
 	const dispatch = useAppDispatch();
 
 	const position = useAppSelector(selectPosition);
-	const priceImpact = useAppSelector(selectIsolatedPriceImpact);
 	const positionDetails = position?.position;
 
 	return (
 		<ClosePositionModal
 			onDismiss={onDismiss}
 			positionDetails={positionDetails}
-<<<<<<< HEAD
-			onClosePosition={() => dispatch(closeIsolatedMarginPosition(priceImpact))}
-=======
 			onClosePosition={() => dispatch(closeIsolatedMarginPosition())}
->>>>>>> 531e63d3
 		/>
 	);
 }