import React, { useState } from 'react';
import styled, { css } from 'styled-components';
import { wei } from '@synthetixio/wei';

import { FlexDiv, FlexDivCol } from 'styles/common';
import CurrencyIcon from 'components/Currency/CurrencyIcon';
import { useTranslation } from 'react-i18next';
import { formatCurrency, formatPercent, zeroBN } from 'utils/formatters/number';
import { Synths } from 'constants/currency';
import Button from 'components/Button';
import { FuturesPosition, PositionSide } from 'queries/futures/types';
import { formatNumber } from 'utils/formatters/number';
import ClosePositionModal from './ClosePositionModal';
import { useRouter } from 'next/router';
import Connector from 'containers/Connector';
import { NO_VALUE } from 'constants/placeholder';
import useGetFuturesMarkets from 'queries/futures/useGetFuturesMarkets';
import useGetFuturesPositionForAccount from 'queries/futures/useGetFuturesPositionForAccount';

type PositionCardProps = {
	currencyKey: string;
	position: FuturesPosition | null;
	currencyKeyRate: number;
	onPositionClose?: () => void;
	dashboard?: boolean;
};

const PositionCard: React.FC<PositionCardProps> = ({
	currencyKey,
	position,
	currencyKeyRate,
	onPositionClose,
	dashboard,
}) => {
	const { t } = useTranslation();
	const positionDetails = position?.position ?? null;
	const [closePositionModalIsVisible, setClosePositionModalIsVisible] = useState<boolean>(false);
	const futuresPositionsQuery = useGetFuturesPositionForAccount();
	const futuresMarketsQuery = useGetFuturesMarkets();

	const futuresPositions = futuresPositionsQuery?.data ?? null;
	const futuresMarkets = futuresMarketsQuery.data ?? [];
	const market = futuresMarkets.find(({ asset }) => asset === position?.asset);

	const { synthsMap } = Connector.useContainer();

	const getSynthDescription = React.useCallback(
		(synth: string) => {
			const parsedSynthKey = synth ? (synth[0] !== 's' ? `s${synth}` : synth) : '';
			return t('common.currency.futures-market-short-name', {
				currencyName:
					parsedSynthKey && synthsMap[parsedSynthKey] ? synthsMap[parsedSynthKey].description : '',
			});
		},
		[t, synthsMap]
	);

	const positionHistory = futuresPositions?.find(({ asset }) => asset === currencyKey);

	return (
		<>
			<Container>
				<DataCol>
					<InfoCol>
						<CurrencyInfo>
							<StyledCurrencyIcon
								currencyKey={currencyKey ? (currencyKey[0] !== 's' ? 's' : '') + currencyKey : ''}
							/>
							<div>
								<CurrencySubtitle>
<<<<<<< HEAD
									{currencyKey ? currencyKey?.slice(1) + '-PERP' : 'Select a market'}
=======
									{currencyKey
										? (currencyKey[0] === 's' ? currencyKey.slice(1) : currencyKey) + '-PERP'
										: 'Select a market'}
>>>>>>> 88aee713
								</CurrencySubtitle>
								<StyledValue>{getSynthDescription(currencyKey)}</StyledValue>
							</div>
						</CurrencyInfo>
					</InfoCol>
					<PositionInfoCol>
						<StyledSubtitle>Position Side</StyledSubtitle>
						{positionDetails ? (
							<PositionValue
								side={positionDetails.side === 'long' ? PositionSide.LONG : PositionSide.SHORT}
							>
								{positionDetails.side === 'long'
									? PositionSide.LONG + ' ↗'
									: PositionSide.SHORT + ' ↘'}
							</PositionValue>
						) : (
							<StyledValue>{NO_VALUE}</StyledValue>
						)}
					</PositionInfoCol>
				</DataCol>
				<DataCol>
					<InfoCol>
						<StyledSubtitle>Position Size</StyledSubtitle>
						<StyledValue>
							{positionDetails
								? formatNumber(positionDetails.size ?? 0, {
										minDecimals: positionDetails.size.abs().lt(0.01) ? 4 : 2,
								  }) +
								  ' (' +
								  formatCurrency(Synths.sUSD, positionDetails.notionalValue.abs() ?? zeroBN, {
										sign: '$',
										minDecimals: positionDetails.notionalValue.abs().lt(0.01) ? 4 : 2,
								  }) +
								  ')'
								: NO_VALUE}
						</StyledValue>
					</InfoCol>
					<InfoCol>
						<StyledSubtitle>Unrealized P&amp;L</StyledSubtitle>
						{positionDetails && market ? (
							<StyledValue
								className={
									positionDetails.profitLoss > zeroBN
										? 'green'
										: positionDetails.profitLoss < zeroBN
										? 'red'
										: ''
								}
							>
								{formatCurrency(
									Synths.sUSD,
									positionDetails.profitLoss.add(positionDetails?.accruedFunding),
									{
										sign: '$',
										minDecimals: positionDetails.profitLoss
											.add(positionDetails?.accruedFunding)
											.abs()
											.lt(0.01)
											? 4
											: 2,
									}
								) +
									' (' +
									formatPercent(
										positionDetails.profitLoss.div(
											positionDetails.initialMargin.mul(positionDetails.initialLeverage)
										)
									) +
									')'}
							</StyledValue>
						) : (
							<StyledValue>{NO_VALUE}</StyledValue>
						)}
					</InfoCol>
				</DataCol>
				<DataCol>
					<InfoCol>
						<StyledSubtitle>Leverage</StyledSubtitle>
						<StyledValue>
							{positionDetails ? formatNumber(positionDetails?.leverage ?? zeroBN) + 'x' : NO_VALUE}
						</StyledValue>
					</InfoCol>
					<InfoCol>
						<StyledSubtitle>Liq. Price</StyledSubtitle>
						<StyledValue>
							{positionDetails
								? formatCurrency(Synths.sUSD, positionDetails?.liquidationPrice ?? zeroBN, {
										sign: '$',
								  })
								: NO_VALUE}
						</StyledValue>
					</InfoCol>
				</DataCol>
				<DataCol>
					<InfoCol>
<<<<<<< HEAD
						<StyledSubtitle>Net Funding</StyledSubtitle>
						{positionDetails ? (
							<StyledValue
								className={
									positionDetails.accruedFunding > zeroBN
										? 'green'
										: positionDetails.accruedFunding < zeroBN
										? 'red'
										: ''
								}
							>
								{formatCurrency(Synths.sUSD, positionDetails?.accruedFunding ?? zeroBN, {
									sign: '$',
									minDecimals: positionDetails?.accruedFunding.abs().lt(0.01) ? 4 : 2,
								})}
							</StyledValue>
						) : (
							<StyledValue>{NO_VALUE}</StyledValue>
						)}
=======
						<StyledSubtitle>Last Entry Price</StyledSubtitle>
						<StyledValue>
							{positionDetails
								? formatCurrency(Synths.sUSD, positionHistory?.entryPrice ?? zeroBN, {
										sign: '$',
								  })
								: NO_VALUE}
						</StyledValue>
>>>>>>> 88aee713
					</InfoCol>
					<InfoCol>
						<StyledSubtitle>Fees</StyledSubtitle>
						<StyledValue>
							{positionDetails
								? formatCurrency(Synths.sUSD, positionHistory?.feesPaid ?? zeroBN, {
										sign: '$',
								  })
								: NO_VALUE}
						</StyledValue>
					</InfoCol>
				</DataCol>
				<DataCol>
					<InfoCol>
<<<<<<< HEAD
						<StyledSubtitle>Last Entry Price</StyledSubtitle>
						<StyledValue>
							{positionDetails
								? formatCurrency(Synths.sUSD, positionHistory?.entryPrice ?? zeroBN, {
										sign: '$',
								  })
								: NO_VALUE}
						</StyledValue>
					</InfoCol>
					<InfoCol>
						{onPositionClose && (
							<CloseButton
								isRounded={true}
								size="sm"
								variant="danger"
								onClick={() => setClosePositionModalIsVisible(true)}
								disabled={!positionDetails}
								noOutline={true}
							>
								{t('futures.market.user.position.close-position')}
							</CloseButton>
=======
						<StyledSubtitle>Net Funding</StyledSubtitle>
						{positionDetails ? (
							<StyledValue
								className={
									positionDetails.accruedFunding > zeroBN
										? 'green'
										: positionDetails.accruedFunding < zeroBN
										? 'red'
										: ''
								}
							>
								{formatCurrency(Synths.sUSD, positionDetails?.accruedFunding ?? zeroBN, {
									sign: '$',
									minDecimals: positionDetails?.accruedFunding.abs().lt(0.01) ? 4 : 2,
								})}
							</StyledValue>
						) : (
							<StyledValue>{NO_VALUE}</StyledValue>
>>>>>>> 88aee713
						)}
					</InfoCol>
				</DataCol>
			</Container>
			{closePositionModalIsVisible && onPositionClose && (
				<ClosePositionModal
					position={positionDetails}
					currencyKey={currencyKey}
					onPositionClose={onPositionClose}
					onDismiss={() => setClosePositionModalIsVisible(false)}
				/>
			)}
		</>
	);
};
export default PositionCard;

const Container = styled.div`
	display: grid;
	grid-template-columns: repeat(5, auto);
	background-color: transparent;
	border: ${(props) => props.theme.colors.selectedTheme.border};
	padding: 20px 80px 20px 18px;
	justify-content: space-between;
	border-radius: 10px;
	/* min-height: 135px; */
`;

const StyledCurrencyIcon = styled(CurrencyIcon)`
	width: 30px;
	height: 30px;
	margin-right: 15px;
`;

const DataCol = styled(FlexDivCol)``;

const InfoCol = styled(FlexDivCol)`
	&:nth-of-type(odd) {
		margin-bottom: 18px;
	}

	.green {
		color: ${(props) => props.theme.colors.common.primaryGreen};
	}

	.red {
		color: ${(props) => props.theme.colors.common.primaryRed};
	}
`;

const StyledSubtitle = styled.div`
	font-family: ${(props) => props.theme.fonts.regular};
	font-size: 13px;
	color: ${(props) => props.theme.colors.common.secondaryGray};
	text-transform: capitalize;
`;

const StyledValue = styled.div`
	font-family: ${(props) => props.theme.fonts.mono};
	font-size: 12px;
	color: ${(props) => props.theme.colors.white};
`;

const CloseButton = styled(Button)`
	height: 34px;
	font-size: 13px;
	background: rgba(239, 104, 104, 0.04);
	border: 1px solid #ef6868;
	box-shadow: none;
	min-width: 100px;
	width: 110px;
	padding: 0;
	transition: all 0s ease-in-out;

	&:hover {
		background: ${(props) => props.theme.colors.common.primaryRed};
		color: ${(props) => props.theme.colors.white};
		transform: scale(0.98);
	}

	&:disabled {
		border: ${(props) => props.theme.colors.selectedTheme.border};
		background: transparent;
		color: ${(props) => props.theme.colors.selectedTheme.button.disabled.text};
		transform: none;
	}
`;

const CurrencySubtitle = styled(StyledSubtitle)`
	text-transform: initial;
`;

const PositionInfoCol = styled(InfoCol)`
	padding-left: 45px;
`;

const PositionValue = styled.p<{ side: PositionSide }>`
	font-family: ${(props) => props.theme.fonts.bold};
	font-size: 12px;
	text-transform: uppercase;
	margin: 0;
	color: ${(props) => props.theme.colors.common.primaryWhite};

	${(props) =>
		props.side === PositionSide.LONG &&
		css`
			color: ${props.theme.colors.common.primaryGreen};
		`}

	${(props) =>
		props.side === PositionSide.SHORT &&
		css`
			color: ${props.theme.colors.common.primaryRed};
		`}
`;

const CurrencyInfo = styled(FlexDiv)`
	align-items: flex-start;
`;<|MERGE_RESOLUTION|>--- conflicted
+++ resolved
@@ -1,6 +1,5 @@
 import React, { useState } from 'react';
 import styled, { css } from 'styled-components';
-import { wei } from '@synthetixio/wei';
 
 import { FlexDiv, FlexDivCol } from 'styles/common';
 import CurrencyIcon from 'components/Currency/CurrencyIcon';
@@ -11,7 +10,6 @@
 import { FuturesPosition, PositionSide } from 'queries/futures/types';
 import { formatNumber } from 'utils/formatters/number';
 import ClosePositionModal from './ClosePositionModal';
-import { useRouter } from 'next/router';
 import Connector from 'containers/Connector';
 import { NO_VALUE } from 'constants/placeholder';
 import useGetFuturesMarkets from 'queries/futures/useGetFuturesMarkets';
@@ -68,13 +66,9 @@
 							/>
 							<div>
 								<CurrencySubtitle>
-<<<<<<< HEAD
-									{currencyKey ? currencyKey?.slice(1) + '-PERP' : 'Select a market'}
-=======
 									{currencyKey
 										? (currencyKey[0] === 's' ? currencyKey.slice(1) : currencyKey) + '-PERP'
 										: 'Select a market'}
->>>>>>> 88aee713
 								</CurrencySubtitle>
 								<StyledValue>{getSynthDescription(currencyKey)}</StyledValue>
 							</div>
@@ -170,7 +164,6 @@
 				</DataCol>
 				<DataCol>
 					<InfoCol>
-<<<<<<< HEAD
 						<StyledSubtitle>Net Funding</StyledSubtitle>
 						{positionDetails ? (
 							<StyledValue
@@ -190,31 +183,20 @@
 						) : (
 							<StyledValue>{NO_VALUE}</StyledValue>
 						)}
-=======
-						<StyledSubtitle>Last Entry Price</StyledSubtitle>
+					</InfoCol>
+					<InfoCol>
+						<StyledSubtitle>Fees</StyledSubtitle>
 						<StyledValue>
 							{positionDetails
-								? formatCurrency(Synths.sUSD, positionHistory?.entryPrice ?? zeroBN, {
+								? formatCurrency(Synths.sUSD, positionHistory?.feesPaid ?? zeroBN, {
 										sign: '$',
 								  })
 								: NO_VALUE}
 						</StyledValue>
->>>>>>> 88aee713
-					</InfoCol>
-					<InfoCol>
-						<StyledSubtitle>Fees</StyledSubtitle>
-						<StyledValue>
-							{positionDetails
-								? formatCurrency(Synths.sUSD, positionHistory?.feesPaid ?? zeroBN, {
-										sign: '$',
-								  })
-								: NO_VALUE}
-						</StyledValue>
-					</InfoCol>
-				</DataCol>
-				<DataCol>
-					<InfoCol>
-<<<<<<< HEAD
+					</InfoCol>
+				</DataCol>
+				<DataCol>
+					<InfoCol>
 						<StyledSubtitle>Last Entry Price</StyledSubtitle>
 						<StyledValue>
 							{positionDetails
@@ -236,26 +218,6 @@
 							>
 								{t('futures.market.user.position.close-position')}
 							</CloseButton>
-=======
-						<StyledSubtitle>Net Funding</StyledSubtitle>
-						{positionDetails ? (
-							<StyledValue
-								className={
-									positionDetails.accruedFunding > zeroBN
-										? 'green'
-										: positionDetails.accruedFunding < zeroBN
-										? 'red'
-										: ''
-								}
-							>
-								{formatCurrency(Synths.sUSD, positionDetails?.accruedFunding ?? zeroBN, {
-									sign: '$',
-									minDecimals: positionDetails?.accruedFunding.abs().lt(0.01) ? 4 : 2,
-								})}
-							</StyledValue>
-						) : (
-							<StyledValue>{NO_VALUE}</StyledValue>
->>>>>>> 88aee713
 						)}
 					</InfoCol>
 				</DataCol>
