import { FC, ReactNode, useMemo } from 'react';
import { useTranslation } from 'react-i18next';
import styled from 'styled-components';
<<<<<<< HEAD
import BigNumber from 'bignumber.js';

import { GasPrices } from 'queries/network/useEthGasPriceQuery';
=======
import Tippy from '@tippyjs/react';
import { customGasPriceState, gasSpeedState } from 'store/wallet';
import { useRecoilState } from 'recoil';
import { Svg } from 'react-optimized-image';

import CaretDownIcon from 'assets/svg/app/caret-down.svg';

import { NO_VALUE, ESTIMATE_VALUE } from 'constants/placeholder';
>>>>>>> c13ad7ee

import Button from 'components/Button';

import { numericValueCSS, FlexDivRowCentered, FlexDivCol } from 'styles/common';

import { formatPercent } from 'utils/formatters/number';
import { GasPrices, GAS_SPEEDS } from '@synthetixio/queries';
import Wei from '@synthetixio/wei';

import GasPriceSelect from 'sections/shared/components/GasPriceSelect';
import SlippageSelect from 'sections/shared/components/SlippageSelect';

type TradeBalancerSummaryCardProps = {
	submissionDisabledReason: ReactNode;
	onSubmit: () => void;
	gasPrices: GasPrices | undefined;
	estimatedSlippage: Wei;
	setMaxSlippageTolerance: (num: string) => void;
	maxSlippageTolerance: string;
	isApproved?: boolean;
};

const TradeBalancerSummaryCard: FC<TradeBalancerSummaryCardProps> = ({
	submissionDisabledReason,
	onSubmit,
	gasPrices,
	estimatedSlippage,
	maxSlippageTolerance,
	setMaxSlippageTolerance,
	isApproved = true,
}) => {
	const { t } = useTranslation();
<<<<<<< HEAD
=======
	const [gasSpeed, setGasSpeed] = useRecoilState<keyof GasPrices>(gasSpeedState);
	const [customGasPrice, setCustomGasPrice] = useRecoilState(customGasPriceState);

	const SLIPPAGE_VALUES = useMemo(
		() => [
			{
				text: t('modals.afterHours.slippage-levels.low'),
				value: '0.001',
			},
			{
				text: t('modals.afterHours.slippage-levels.medium'),
				value: '0.005',
			},
			{
				text: t('modals.afterHours.slippage-levels.high'),
				value: '0.01',
			},
		],
		[t]
	);
	const hasCustomGasPrice = customGasPrice !== '';
	const gasPrice = gasPrices ? gasPrices[gasSpeed] : null;
>>>>>>> c13ad7ee

	const isSubmissionDisabled = useMemo(() => (submissionDisabledReason != null ? true : false), [
		submissionDisabledReason,
	]);

	return (
		<SummaryItems>
			<StyledSlippageSelect
				maxSlippageTolerance={maxSlippageTolerance}
				setMaxSlippageTolerance={setMaxSlippageTolerance}
			/>
			<SummaryItem>
				<SummaryItemLabel>{t('modals.afterHours.estimated-slippage')}</SummaryItemLabel>
				<SummaryItemValue>{formatPercent(estimatedSlippage.toNumber())}</SummaryItemValue>
			</SummaryItem>
			<StyledGasPriceSelect gasPrices={gasPrices} transactionFee={null} />
			<StyledButton
				variant="primary"
				isRounded={true}
				disabled={isSubmissionDisabled}
				onClick={onSubmit}
				size="lg"
				data-testid="submit-order"
			>
				{isSubmissionDisabled
					? submissionDisabledReason
					: !isApproved
					? t('exchange.summary-info.button.approve-balancer')
					: t('exchange.summary-info.button.submit-order')}
			</StyledButton>
		</SummaryItems>
	);
};

const SummaryItems = styled(FlexDivCol)`
	margin: 10px auto;
`;

const SummaryItem = styled(FlexDivRowCentered)`
	border-bottom: 0.5px solid ${(props) => props.theme.colors.navy};
	height: 40px;
	width: 320px;
`;

const SummaryItemLabel = styled.div`
	text-transform: capitalize;
	color: ${(props) => props.theme.colors.blueberry};
`;

const SummaryItemValue = styled.div`
	color: ${(props) => props.theme.colors.white};
	${numericValueCSS};
`;

const StyledButton = styled(Button)`
	margin: 20px auto 0 auto;
	width: 320px;
`;

const StyledGasPriceSelect = styled(GasPriceSelect)`
	height: 40px;
	width: 320px;
	display: flex;
	align-items: center;
	justify-content: space-between;
	width: auto;
	text-transform: capitalize;
	color: ${(props) => props.theme.colors.blueberry};
	border-bottom: 0.5px solid ${(props) => props.theme.colors.navy};
`;

const StyledSlippageSelect = styled(SlippageSelect)`
	height: 40px;
	width: 320px;
	display: flex;
	align-items: center;
	justify-content: space-between;
	width: auto;
	text-transform: capitalize;
	color: ${(props) => props.theme.colors.blueberry};
	border-bottom: 0.5px solid ${(props) => props.theme.colors.navy};
`;

export default TradeBalancerSummaryCard;<|MERGE_RESOLUTION|>--- conflicted
+++ resolved
@@ -1,11 +1,6 @@
 import { FC, ReactNode, useMemo } from 'react';
 import { useTranslation } from 'react-i18next';
 import styled from 'styled-components';
-<<<<<<< HEAD
-import BigNumber from 'bignumber.js';
-
-import { GasPrices } from 'queries/network/useEthGasPriceQuery';
-=======
 import Tippy from '@tippyjs/react';
 import { customGasPriceState, gasSpeedState } from 'store/wallet';
 import { useRecoilState } from 'recoil';
@@ -14,7 +9,6 @@
 import CaretDownIcon from 'assets/svg/app/caret-down.svg';
 
 import { NO_VALUE, ESTIMATE_VALUE } from 'constants/placeholder';
->>>>>>> c13ad7ee
 
 import Button from 'components/Button';
 
@@ -47,8 +41,6 @@
 	isApproved = true,
 }) => {
 	const { t } = useTranslation();
-<<<<<<< HEAD
-=======
 	const [gasSpeed, setGasSpeed] = useRecoilState<keyof GasPrices>(gasSpeedState);
 	const [customGasPrice, setCustomGasPrice] = useRecoilState(customGasPriceState);
 
@@ -71,7 +63,6 @@
 	);
 	const hasCustomGasPrice = customGasPrice !== '';
 	const gasPrice = gasPrices ? gasPrices[gasSpeed] : null;
->>>>>>> c13ad7ee
 
 	const isSubmissionDisabled = useMemo(() => (submissionDisabledReason != null ? true : false), [
 		submissionDisabledReason,
