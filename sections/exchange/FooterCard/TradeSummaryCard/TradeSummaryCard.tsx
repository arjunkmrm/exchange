--- conflicted
+++ resolved
@@ -25,11 +25,8 @@
 import TotalTradePriceSummaryItem from './TotalTradePriceSummaryItem';
 import FeeRateSummaryItem from './FeeRateSummaryItem';
 import FeeCostSummaryItem from './FeeCostSummaryItem';
-<<<<<<< HEAD
 import { GasPrices } from '@synthetixio/queries';
-=======
 import PoweredBy1Inch from 'components/PoweredBy1Inch';
->>>>>>> 568a3bf8
 
 type TradeSummaryCardProps = {
 	submissionDisabledReason: ReactNode;
@@ -49,12 +46,8 @@
 	feeCost: Wei | null;
 	isApproved?: boolean;
 	isCreateShort?: boolean;
-<<<<<<< HEAD
 	shortInterestRate?: Wei | null;
-=======
-	shortInterestRate?: BigNumber | null;
 	show1InchProvider?: boolean;
->>>>>>> 568a3bf8
 };
 
 const TradeSummaryCard: FC<TradeSummaryCardProps> = ({
