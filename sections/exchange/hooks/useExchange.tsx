--- conflicted
+++ resolved
@@ -14,10 +14,7 @@
 
 import ROUTES from 'constants/routes';
 import { DEFAULT_TOKEN_DECIMALS } from 'constants/defaults';
-<<<<<<< HEAD
-import { CRYPTO_CURRENCY_MAP, CurrencyKey, SYNTHS_MAP } from 'constants/currency';
 import { L2_GAS_LIMIT } from 'constants/network';
-=======
 import {
 	AFTER_HOURS_SYNTHS,
 	CRYPTO_CURRENCY_MAP,
@@ -26,7 +23,6 @@
 	SYNTHS,
 	SYNTHS_MAP,
 } from 'constants/currency';
->>>>>>> 6a8f2519
 
 import useSynthsBalancesQuery from 'queries/walletBalances/useSynthsBalancesQuery';
 import useETHBalanceQuery from 'queries/walletBalances/useETHBalanceQuery';
@@ -59,7 +55,7 @@
 import useMarketClosed from 'hooks/useMarketClosed';
 import useDebouncedMemo from 'hooks/useDebouncedMemo';
 
-import { hasOrdersNotificationState } from 'store/ui';
+import { hasOrdersNotificationState, slippageState } from 'store/ui';
 import {
 	customGasPriceState,
 	gasSpeedState,
@@ -77,16 +73,12 @@
 import { getTransactionPrice, normalizeGasLimit, gasPriceInWei } from 'utils/network';
 
 import useCurrencyPair from './useCurrencyPair';
-<<<<<<< HEAD
 import TransactionNotifier from 'containers/TransactionNotifier';
 import L2Gas from 'containers/L2Gas';
-import useDebouncedMemo from 'hooks/useDebouncedMemo';
 import useCMCQuotesQuery from 'queries/cmc/useCMCQuotesQuery';
-=======
 
 import { NoTextTransform } from 'styles/common';
 import useZapperTokenList from 'queries/tokenLists/useZapperTokenList';
->>>>>>> 6a8f2519
 
 type ExchangeCardProps = {
 	defaultBaseCurrencyKey?: CurrencyKey | null;
@@ -116,15 +108,10 @@
 	txProvider = 'synthetix',
 }: ExchangeCardProps) => {
 	const { t } = useTranslation();
-<<<<<<< HEAD
 	const { monitorTransaction } = TransactionNotifier.useContainer();
 	const { hasNone: hasNoL2Gas } = L2Gas.useContainer();
 
-	const { swap1Inch } = Convert.useContainer();
-=======
-	const { monitorHash } = Notify.useContainer();
 	const { createERC20Contract, swap1Inch } = Convert.useContainer();
->>>>>>> 6a8f2519
 	const router = useRouter();
 
 	const marketQuery = useMemo(
@@ -158,13 +145,10 @@
 	const gasSpeed = useRecoilValue(gasSpeedState);
 	const customGasPrice = useRecoilValue(customGasPriceState);
 	const { selectPriceCurrencyRate, selectedPriceCurrency } = useSelectedPriceCurrency();
-<<<<<<< HEAD
 	const cmcQuotesQuery = useCMCQuotesQuery([SYNTHS_MAP.sUSD, CRYPTO_CURRENCY_MAP.ETH], {
 		enabled: txProvider === '1inch',
 	});
-=======
 	const slippage = useRecoilValue(slippageState);
->>>>>>> 6a8f2519
 
 	const [gasLimit, setGasLimit] = useState<number | null>(null);
 
@@ -648,7 +632,7 @@
 					});
 
 					if (tx != null) {
-						monitorHash({
+						monitorTransaction({
 							txHash: tx.hash,
 							onTxConfirmed: () => {
 								setIsApproving(false);
@@ -680,10 +664,6 @@
 
 				const gasPriceWei = gasPriceInWei(gasPrice);
 
-<<<<<<< HEAD
-				if (txProvider === '1inch') {
-					tx = await swap1Inch(quoteCurrencyKey!, baseCurrencyKey!, quoteCurrencyAmount);
-=======
 				if (txProvider === '1inch' && tokensMap != null) {
 					tx = await swap1Inch(
 						quoteCurrencyTokenAddress!,
@@ -692,7 +672,6 @@
 						slippage,
 						tokensMap[quoteCurrencyKey!].decimals
 					);
->>>>>>> 6a8f2519
 				} else {
 					const gasLimitEstimate = await getGasLimitEstimateForExchange();
 
@@ -761,12 +740,9 @@
 		swap1Inch,
 		synthsWalletBalancesQuery,
 		txProvider,
-<<<<<<< HEAD
 		monitorTransaction,
-=======
 		slippage,
 		tokensMap,
->>>>>>> 6a8f2519
 	]);
 
 	useEffect(() => {
@@ -942,19 +918,14 @@
 		<>
 			{!isWalletConnected ? (
 				<ConnectWalletCard attached={footerCardAttached} />
-<<<<<<< HEAD
 			) : hasNoL2Gas ? (
 				<GetL2GasCard attached={footerCardAttached} />
-			) : (baseCurrencyMarketClosed.isMarketClosed && baseCurrencyKey === SYNTHS_MAP.sTSLA) ||
-			  (quoteCurrencyMarketClosed.isMarketClosed && quoteCurrencyKey === SYNTHS_MAP.sTSLA) ? (
-=======
 			) : (baseCurrencyMarketClosed.isMarketClosed &&
 					baseCurrencyKey &&
 					AFTER_HOURS_SYNTHS.has(baseCurrencyKey)) ||
 			  (quoteCurrencyMarketClosed.isMarketClosed &&
 					quoteCurrencyKey &&
 					AFTER_HOURS_SYNTHS.has(quoteCurrencyKey)) ? (
->>>>>>> 6a8f2519
 				<TradeBalancerFooterCard
 					attached={footerCardAttached}
 					onClick={() => setSelectBalancerTradeModal(true)}
