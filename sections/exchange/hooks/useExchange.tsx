--- conflicted
+++ resolved
@@ -10,7 +10,6 @@
 
 import ArrowsIcon from 'assets/svg/app/circle-arrows.svg';
 
-import Notify from 'containers/Notify';
 import Convert from 'containers/Convert';
 
 import ROUTES from 'constants/routes';
@@ -43,7 +42,7 @@
 import useSelectedPriceCurrency from 'hooks/useSelectedPriceCurrency';
 import useMarketClosed from 'hooks/useMarketClosed';
 
-import { hasOrdersNotificationState, slippageState } from 'store/ui';
+import { hasOrdersNotificationState } from 'store/ui';
 import {
 	customGasPriceState,
 	gasSpeedState,
@@ -61,14 +60,10 @@
 import { getTransactionPrice, normalizeGasLimit, gasPriceInWei } from 'utils/network';
 
 import useCurrencyPair from './useCurrencyPair';
-<<<<<<< HEAD
-import { toBigNumber, zeroBN } from 'utils/formatters/number';
 import TransactionNotifier from 'containers/TransactionNotifier';
 import L2Gas from 'containers/L2Gas';
-=======
 import useDebouncedMemo from 'hooks/useDebouncedMemo';
 import useCMCQuotesQuery from 'queries/cmc/useCMCQuotesQuery';
->>>>>>> 876495ad
 
 type ExchangeCardProps = {
 	defaultBaseCurrencyKey?: CurrencyKey | null;
@@ -96,15 +91,10 @@
 	txProvider = 'synthetix',
 }: ExchangeCardProps) => {
 	const { t } = useTranslation();
-<<<<<<< HEAD
 	const { monitorTransaction } = TransactionNotifier.useContainer();
-	const { swap } = OneInch.useContainer();
 	const { hasNone: hasNoL2Gas } = L2Gas.useContainer();
 
-=======
-	const { monitorHash } = Notify.useContainer();
 	const { swap1Inch } = Convert.useContainer();
->>>>>>> 876495ad
 	const router = useRouter();
 
 	const marketQuery = useMemo(
@@ -133,7 +123,6 @@
 	const gasSpeed = useRecoilValue(gasSpeedState);
 	const customGasPrice = useRecoilValue(customGasPriceState);
 	const { selectPriceCurrencyRate, selectedPriceCurrency } = useSelectedPriceCurrency();
-	const slippage = useRecoilValue(slippageState);
 	const cmcQuotesQuery = useCMCQuotesQuery([SYNTHS_MAP.sUSD, CRYPTO_CURRENCY_MAP.ETH], {
 		enabled: txProvider === '1inch',
 	});
@@ -507,7 +496,7 @@
 				const gasPriceWei = gasPriceInWei(gasPrice);
 
 				if (txProvider === '1inch') {
-					tx = await swap1Inch(quoteCurrencyKey!, baseCurrencyKey!, quoteCurrencyAmount, slippage);
+					tx = await swap1Inch(quoteCurrencyKey!, baseCurrencyKey!, quoteCurrencyAmount);
 				} else {
 					const gasLimitEstimate = await getGasLimitEstimateForExchange();
 
@@ -567,7 +556,6 @@
 		gasPrice,
 		getExchangeParams,
 		getGasLimitEstimateForExchange,
-		monitorHash,
 		quoteCurrencyAmount,
 		quoteCurrencyKey,
 		setHasOrdersNotification,
@@ -575,7 +563,6 @@
 		swap1Inch,
 		synthsWalletBalancesQuery,
 		txProvider,
-		slippage,
 	]);
 
 	useEffect(() => {
