import { useState, useEffect, useMemo, useCallback, ReactNode } from 'react';
import styled from 'styled-components';
import { ethers } from 'ethers';
import { useRecoilValue, useSetRecoilState } from 'recoil';
import get from 'lodash/get';
import produce from 'immer';
import { SOR } from '@balancer-labs/sor';
import { BigNumber } from 'bignumber.js';
import { NetworkId } from '@synthetixio/contracts-interface';
import { useTranslation } from 'react-i18next';
import { Svg } from 'react-optimized-image';

import ArrowsIcon from 'assets/svg/app/circle-arrows.svg';

import { CurrencyKey, Synths, sUSD_EXCHANGE_RATE, SYNTH_DECIMALS } from 'constants/currency';
import useInterval from 'hooks/useInterval';

import Connector from 'containers/Connector';
import Etherscan from 'containers/Etherscan';

import CurrencyCard from 'sections/exchange/TradeCard/CurrencyCard';
import TradeBalancerSummaryCard from 'sections/exchange/FooterCard/TradeBalancerSummaryCard';
import NoSynthsCard from 'sections/exchange/FooterCard/NoSynthsCard';
import ConnectWalletCard from 'sections/exchange/FooterCard/ConnectWalletCard';
import TxConfirmationModal from 'sections/shared/modals/TxConfirmationModal';
import BalancerApproveModal from 'sections/shared/modals/BalancerApproveModal';

import { hasOrdersNotificationState } from 'store/ui';
import {
	customGasPriceState,
	gasSpeedState,
	isWalletConnectedState,
	walletAddressState,
} from 'store/wallet';
import { ordersState } from 'store/orders';
import useSelectedPriceCurrency from 'hooks/useSelectedPriceCurrency';

import { normalizeGasLimit } from 'utils/network';
import useCurrencyPair from './useCurrencyPair';
import { zeroBN, scale } from 'utils/formatters/number';

import balancerExchangeProxyABI from './balancerExchangeProxyABI';
import TransactionNotifier from 'containers/TransactionNotifier';
import { GasPrices } from '@synthetixio/queries';
import useSynthetixQueries from '@synthetixio/queries';
import Wei, { wei } from '@synthetixio/wei';

type ExchangeCardProps = {
	defaultBaseCurrencyKey?: CurrencyKey | null;
	defaultQuoteCurrencyKey?: CurrencyKey | null;
	footerCardAttached?: boolean;
	persistSelectedCurrencies?: boolean;
	showNoSynthsCard?: boolean;
};

const BALANCER_LINKS = {
	[NetworkId.Mainnet]: {
		poolsUrl: 'https://storageapi.fleek.co/balancer-bucket/balancer-exchange/pools',
		proxyAddr: '0x3E66B66Fd1d0b02fDa6C811Da9E0547970DB2f21', // Balancer Mainnet proxy
	},
	[NetworkId.Kovan]: {
		poolsUrl:
			'https://ipfs.fleek.co/ipns/balancer-team-bucket.storage.fleek.co/balancer-exchange-kovan/pools',
		proxyAddr: '0x4e67bf5bD28Dd4b570FBAFe11D0633eCbA2754Ec', // Kovan proxy
	},
};

const useBalancerExchange = ({
	defaultBaseCurrencyKey = null,
	defaultQuoteCurrencyKey = null,
	footerCardAttached = false,
	persistSelectedCurrencies = false,
	showNoSynthsCard = true,
}: ExchangeCardProps) => {
	const { t } = useTranslation();
<<<<<<< HEAD
	const { transactionNotifier, provider, signer, network } = Connector.useContainer();
	const { monitorTransaction } = TransactionNotifier.useContainer();
=======
	const { notify, provider, signer, network, synthetixjs } = Connector.useContainer();
>>>>>>> c3214833
	const { etherscanInstance } = Etherscan.useContainer();

	const {
		useSynthsBalancesQuery,
		useEthGasPriceQuery,
		useFeeReclaimPeriodQuery,
	} = useSynthetixQueries();

	const [currencyPair, setCurrencyPair] = useCurrencyPair({
		persistSelectedCurrencies,
		defaultBaseCurrencyKey,
		defaultQuoteCurrencyKey,
	});
	const [hasSetCostOutputTokenCalled, setHasSetCostOutputTokenCalled] = useState<boolean>(false);
	const [baseCurrencyAmount, setBaseCurrencyAmount] = useState<string>('');
	const [quoteCurrencyAmount, setQuoteCurrencyAmount] = useState<string>('');
	const [baseCurrencyAddress, setBaseCurrencyAddress] = useState<string | null>(null);
	const [quoteCurrencyAddress, setQuoteCurrencyAddress] = useState<string | null>(null);
	const [smartOrderRouter, setSmartOrderRouter] = useState<SOR | null>(null);
	const [balancerProxyContract, setBalancerProxyContract] = useState<ethers.Contract | null>(null);
	const [approveError, setApproveError] = useState<string | null>(null);
	const [isApproving, setIsApproving] = useState<boolean>(false);
	const [baseAllowance, setBaseAllowance] = useState<string | null>(null);
	const [approveModalOpen, setApproveModalOpen] = useState<boolean>(false);
	const [maxSlippageTolerance, setMaxSlippageTolerance] = useState<string>('0.01');
	const [estimatedSlippage, setEstimatedSlippage] = useState<Wei>(wei(0));

	const [swaps, setSwaps] = useState<Array<any> | null>(null);
	const [isSubmitting, setIsSubmitting] = useState<boolean>(false);
	const isWalletConnected = useRecoilValue(isWalletConnectedState);

	const walletAddress = useRecoilValue(walletAddressState);
	const [txConfirmationModalOpen, setTxConfirmationModalOpen] = useState<boolean>(false);
	const [txError, setTxError] = useState<string | null>(null);
	const setOrders = useSetRecoilState(ordersState);
	const setHasOrdersNotification = useSetRecoilState(hasOrdersNotificationState);
	const gasSpeed = useRecoilValue<keyof GasPrices>(gasSpeedState);
	const customGasPrice = useRecoilValue(customGasPriceState);

	const { base: baseCurrencyKey, quote: quoteCurrencyKey } = currencyPair;

	const synthsWalletBalancesQuery = useSynthsBalancesQuery(walletAddress || '');
	const ethGasPriceQuery = useEthGasPriceQuery();
	const feeReclaimPeriodQuery = useFeeReclaimPeriodQuery(quoteCurrencyKey, walletAddress);
	const { selectPriceCurrencyRate } = useSelectedPriceCurrency();

	const feeReclaimPeriodInSeconds = feeReclaimPeriodQuery.isSuccess
		? feeReclaimPeriodQuery.data ?? 0
		: 0;

	const baseCurrencyBalance =
		baseCurrencyKey != null && synthsWalletBalancesQuery.isSuccess
			? get(synthsWalletBalancesQuery.data, ['balancesMap', baseCurrencyKey, 'balance'], zeroBN)
			: null;

	let quoteCurrencyBalance: Wei | null = null;
	if (quoteCurrencyKey != null) {
		quoteCurrencyBalance = synthsWalletBalancesQuery.isSuccess
			? get(synthsWalletBalancesQuery.data, ['balancesMap', quoteCurrencyKey, 'balance'], zeroBN)
			: null;
	}

	const selectedBothSides = baseCurrencyKey != null && quoteCurrencyKey != null;

	let baseCurrencyAmountBN = wei(0);
	let quoteCurrencyAmountBN = wei(0);
	let basePriceRate: Wei | null = null;
	let quotePriceRate: Wei | null = null;
	let totalTradePrice: Wei | null = null;
	try {
		baseCurrencyAmountBN = wei(baseCurrencyAmount !== '' ? baseCurrencyAmount : 0);
		quoteCurrencyAmountBN = wei(quoteCurrencyAmount !== '' ? quoteCurrencyAmount : 0);

		if (baseCurrencyAmountBN.gt(0) && quoteCurrencyAmountBN.gt(0)) {
			basePriceRate =
				baseCurrencyKey === Synths.sUSD
					? sUSD_EXCHANGE_RATE
					: baseCurrencyAmountBN.div(quoteCurrencyAmountBN);
			quotePriceRate =
				quoteCurrencyKey === Synths.sUSD && baseCurrencyAmountBN.gt(0)
					? sUSD_EXCHANGE_RATE
					: quoteCurrencyAmountBN.div(baseCurrencyAmountBN);

			totalTradePrice =
				baseCurrencyKey === Synths.sUSD
					? baseCurrencyAmountBN.mul(basePriceRate)
					: quoteCurrencyAmountBN.mul(quotePriceRate);

			if (selectPriceCurrencyRate) {
				totalTradePrice = totalTradePrice.div(selectPriceCurrencyRate);
			}
		}
	} catch {}

	const isApproved = useMemo(
		() =>
			!(
				baseAllowance == null ||
				baseAllowance === '0' ||
				scale(quoteCurrencyAmountBN, SYNTH_DECIMALS).gte(baseAllowance)
			),
		[baseAllowance, quoteCurrencyAmountBN]
	);

	const submissionDisabledReason: ReactNode = useMemo(() => {
		const insufficientBalance =
			quoteCurrencyBalance != null ? quoteCurrencyAmountBN.gt(quoteCurrencyBalance) : false;

		if (feeReclaimPeriodInSeconds > 0) {
			return t('exchange.summary-info.button.fee-reclaim-period');
		}
		if (!selectedBothSides) {
			return t('exchange.summary-info.button.select-synth');
		}
		if (insufficientBalance) {
			return t('exchange.summary-info.button.insufficient-balance');
		}
		if (isSubmitting) {
			return t('exchange.summary-info.button.submitting-order');
		}
		if (isApproving) {
			return t('exchange.summary-info.button.submitting-approval');
		}
		if (!isWalletConnected || baseCurrencyAmountBN.lte(0) || quoteCurrencyAmountBN.lte(0)) {
			return t('exchange.summary-info.button.enter-amount');
		}
		return null;
	}, [
		quoteCurrencyBalance,
		selectedBothSides,
		isSubmitting,
		feeReclaimPeriodInSeconds,
		baseCurrencyAmountBN,
		quoteCurrencyAmountBN,
		isWalletConnected,
		isApproving,
		t,
	]);

	const noSynths =
		synthsWalletBalancesQuery.isSuccess && synthsWalletBalancesQuery.data
			? synthsWalletBalancesQuery.data.balances.length === 0
			: false;

	const handleCurrencySwap = () => {
		const baseAmount = baseCurrencyAmount;
		const quoteAmount = quoteCurrencyAmount;

		setCurrencyPair({
			base: quoteCurrencyKey,
			quote: baseCurrencyKey,
		});

		setBaseCurrencyAmount(quoteAmount);
		setQuoteCurrencyAmount(baseAmount);
	};

	const gasPrice = useMemo(
		() =>
			customGasPrice !== ''
				? wei(customGasPrice, 9)
				: ethGasPriceQuery.data != null
				? wei(ethGasPriceQuery.data[gasSpeed], 9)
				: null,
		[customGasPrice, ethGasPriceQuery.data, gasSpeed]
	);

	const feeAmountInBaseCurrency = wei(0);
	/*const feeAmountInBaseCurrency = useMemo(() => {
		if (exchangeFeeRate != null && baseCurrencyAmount) {
			return wei(baseCurrencyAmount).mul(exchangeFeeRate);
		}
		return null;
	}, [baseCurrencyAmount, exchangeFeeRate]);*/

	useEffect(() => {
		if (
			synthetixjs != null &&
			provider != null &&
			gasPrice != null &&
			network?.id != null &&
			(network.id === NetworkId.Mainnet || network.id === NetworkId.Kovan)
		) {
			const maxNoPools = 2;
			const sor = new SOR(
				// @ts-ignore
				provider as ethers.providers.BaseProvider,
				new BigNumber(gasPrice.toString()),
				maxNoPools,
				network?.id,
				BALANCER_LINKS[network.id].poolsUrl
			);
			sor.fetchPools();
			setSmartOrderRouter(sor);
		}
	}, [provider, gasPrice, network?.id, synthetixjs]);

	useInterval(
		async () => {
			if (smartOrderRouter != null) {
				smartOrderRouter.fetchPools();
			}
		},
		60 * 1000,
		[smartOrderRouter, quoteCurrencyAddress]
	);
	const getAllowanceAndInitProxyContract = useCallback(
		async ({
			address,
			key,
			id,
			contractNeedsInit,
		}: {
			address: string | null;
			key: CurrencyKey | null;
			id: NetworkId | null;
			contractNeedsInit: boolean;
		}) => {
			if (
				address != null &&
				key != null &&
				synthetixjs != null &&
				signer != null &&
				id != null &&
				(id === NetworkId.Mainnet || id === NetworkId.Kovan)
			) {
				if (contractNeedsInit) {
					const proxyContract = new ethers.Contract(
						BALANCER_LINKS[id].proxyAddr,
						balancerExchangeProxyABI,
						signer
					);
					setBalancerProxyContract(proxyContract);
				}
				const allowance = await synthetixjs!.contracts[`Synth${key}`].allowance(
					address,
					BALANCER_LINKS[id].proxyAddr
				);
				setBaseAllowance(allowance.toString());
			}
		},
		[signer, synthetixjs]
	);

	useEffect(() => {
		getAllowanceAndInitProxyContract({
			address: walletAddress,
			key: quoteCurrencyKey,
			id: network?.id ?? null,
			contractNeedsInit: true,
		});
	}, [walletAddress, quoteCurrencyKey, network?.id, getAllowanceAndInitProxyContract]);

	useEffect(() => {
		async function callSetCostOutputTokenCalled() {
			if (
				smartOrderRouter != null &&
				!hasSetCostOutputTokenCalled &&
				quoteCurrencyAddress != null
			) {
				await smartOrderRouter.setCostOutputToken(quoteCurrencyAddress);
				setHasSetCostOutputTokenCalled(true);
			}
		}
		callSetCostOutputTokenCalled();
	}, [
		smartOrderRouter,
		hasSetCostOutputTokenCalled,
		quoteCurrencyAddress,
		setHasSetCostOutputTokenCalled,
	]);

	useEffect(() => {
		if (synthetixjs && baseCurrencyKey != null && quoteCurrencyKey != null) {
			setBaseCurrencyAddress(synthetixjs.contracts[`Synth${baseCurrencyKey}`].address);
			setQuoteCurrencyAddress(synthetixjs.contracts[`Synth${quoteCurrencyKey}`].address);
		}
	}, [baseCurrencyKey, quoteCurrencyKey, synthetixjs]);

	const calculateExchangeRate = useCallback(
		async ({ value, isBase }: { value: Wei; isBase: boolean }) => {
			if (smartOrderRouter != null && quoteCurrencyAddress != null && baseCurrencyAddress != null) {
				const swapType = isBase ? 'swapExactOut' : 'swapExactIn';
				const amount = wei(value);
				const smallAmount = wei(0.001);
				const [tradeSwaps, resultingAmount] = await smartOrderRouter.getSwaps(
					quoteCurrencyAddress,
					baseCurrencyAddress,
					swapType,
					new BigNumber(amount.toString(0, true))
				);

				console.log(
					'request was',
					quoteCurrencyAddress,
					baseCurrencyAddress,
					swapType,
					new BigNumber(amount.toString(0, true)).toString()
				);

				console.log('got resulting amount', resultingAmount.toString());

				const [, smallTradeResult] = await smartOrderRouter.getSwaps(
					quoteCurrencyAddress,
					baseCurrencyAddress,
					swapType,
					new BigNumber(smallAmount.toString(0, true))
				);

				const formattedResult = wei(resultingAmount.toString(), SYNTH_DECIMALS, true);
				const formattedSmallTradeResult = wei(smallTradeResult.toString(), SYNTH_DECIMALS, true);

				const slippage =
					value.gt(0) && formattedResult.gt(0)
						? wei(1)
								.sub(formattedSmallTradeResult.div(smallAmount).div(formattedResult.div(value)))
								.abs()
						: wei(0);

				setEstimatedSlippage(slippage);
				setSwaps(tradeSwaps);

				isBase
					? setQuoteCurrencyAmount(formattedResult.toString())
					: setBaseCurrencyAmount(formattedResult.toString());
			}
		},
		[smartOrderRouter, quoteCurrencyAddress, baseCurrencyAddress]
	);

	const handleApprove = useCallback(async () => {
		if (gasPrice != null && balancerProxyContract != null) {
			try {
				const { contracts } = synthetixjs!;
				setIsApproving(true);
				setApproveError(null);
				setApproveModalOpen(true);
				const gasLimitEstimate = await contracts[`Synth${quoteCurrencyKey}`].estimateGas.approve(
					balancerProxyContract.address,
					ethers.constants.MaxUint256
				);
				const allowanceTx: ethers.ContractTransaction = await contracts[
					`Synth${quoteCurrencyKey}`
				].approve(balancerProxyContract.address, ethers.constants.MaxUint256, {
					gasPrice: gasPrice.toString(0, true),
					gasLimit: normalizeGasLimit(gasLimitEstimate.toNumber()),
				});
				if (allowanceTx && transactionNotifier) {
					const link =
						etherscanInstance != null ? etherscanInstance.txLink(allowanceTx.hash) : undefined;

					monitorTransaction({
						txHash: allowanceTx.hash,
						onTxConfirmed: () => {
							getAllowanceAndInitProxyContract({
								address: walletAddress,
								key: quoteCurrencyKey,
								id: network?.id ?? null,
								contractNeedsInit: false,
							});
							return {
								autoDismiss: 0,
								link,
							};
						},
						onTxSent: () => {
							return {
								link,
							};
						},
						onTxFailed: () => {
							return {
								link,
							};
						},
					});
				}
			} catch (e) {
				console.log(e);
				setApproveError(e.message);
				setIsApproving(false);
			}
		}
	}, [
		gasPrice,
		balancerProxyContract,
		etherscanInstance,
		walletAddress,
		network?.id,
		getAllowanceAndInitProxyContract,
		transactionNotifier,
		monitorTransaction,
		quoteCurrencyKey,
		synthetixjs,
	]);

	const handleSubmit = useCallback(async () => {
		if (
			synthetixjs != null &&
			gasPrice != null &&
			balancerProxyContract?.address != null &&
			provider != null
		) {
			setTxError(null);
			setTxConfirmationModalOpen(true);

			try {
				setIsSubmitting(true);

				const slippageTolerance = wei(maxSlippageTolerance);

				const tx = await balancerProxyContract.multihopBatchSwapExactIn(
					swaps,
					quoteCurrencyAddress,
					baseCurrencyAddress,
					quoteCurrencyAmountBN.toString(0, true),
					baseCurrencyAmountBN.mul(wei(1).sub(slippageTolerance)).toString(0, true),
					{
						gasPrice: gasPrice.toString(0, true),
					}
				);

				if (tx) {
					setOrders((orders) =>
						produce(orders, (draftState) => {
							draftState.push({
								timestamp: Date.now(),
								hash: tx.hash,
								baseCurrencyKey: baseCurrencyKey!,
								baseCurrencyAmount,
								quoteCurrencyKey: quoteCurrencyKey!,
								quoteCurrencyAmount,
								orderType: 'market',
								status: 'pending',
								transaction: tx,
							});
						})
					);
					setHasOrdersNotification(true);

					if (transactionNotifier) {
						const link = etherscanInstance != null ? etherscanInstance.txLink(tx.hash) : undefined;
						monitorTransaction({
							txHash: tx.hash,
							onTxConfirmed: () => {
								setOrders((orders) =>
									produce(orders, (draftState) => {
										const orderIndex = orders.findIndex((order) => order.hash === tx.hash);
										if (draftState[orderIndex]) {
											draftState[orderIndex].status = 'confirmed';
										}
									})
								);
								synthsWalletBalancesQuery.refetch();
								return {
									autoDismiss: 0,
									link,
								};
							},
							onTxSent: () => {
								return {
									link,
								};
							},
							onTxFailed: () => {
								return {
									link,
								};
							},
						});
					}
				}
				setTxConfirmationModalOpen(false);
			} catch (e) {
				console.log(e);
				setTxError(e.message);
			} finally {
				setIsSubmitting(false);
			}
		}
	}, [
		gasPrice,
		balancerProxyContract,
		swaps,
		baseCurrencyAddress,
		quoteCurrencyAddress,
		baseCurrencyAmountBN,
		quoteCurrencyAmountBN,
		baseCurrencyAmount,
		baseCurrencyKey,
		quoteCurrencyAmount,
		quoteCurrencyKey,
		provider,
		transactionNotifier,
		monitorTransaction,
		etherscanInstance,
		synthsWalletBalancesQuery,
		setOrders,
		setHasOrdersNotification,
		maxSlippageTolerance,
		synthetixjs,
	]);

	const handleAmountChange = useCallback(
		({
			value,
			isBase,
			isMaxClick = false,
		}: {
			value: string;
			isBase: boolean;
			isMaxClick?: boolean;
		}) => {
			if (value === '' && !isMaxClick) {
				setBaseCurrencyAmount('');
				setQuoteCurrencyAmount('');
			} else if (isBase) {
				const baseAmount = isMaxClick ? (baseCurrencyBalance ?? 0).toString() : value;
				setBaseCurrencyAmount(baseAmount);
				calculateExchangeRate({ value: wei(baseAmount), isBase });
			} else {
				const quoteAmount = isMaxClick ? (quoteCurrencyBalance ?? 0).toString() : value;
				setQuoteCurrencyAmount(quoteAmount);
				calculateExchangeRate({ value: wei(quoteAmount), isBase });
			}
		},
		[baseCurrencyBalance, quoteCurrencyBalance, calculateExchangeRate]
	);

	const handleAmountChangeBase = useCallback(
		(value) => handleAmountChange({ value, isBase: true }),
		[handleAmountChange]
	);
	const handleAmountChangeQuote = useCallback(
		(value) => handleAmountChange({ value, isBase: false }),
		[handleAmountChange]
	);
	const handleAmountChangeBaseMaxClick = useCallback(
		() => handleAmountChange({ value: '', isBase: true, isMaxClick: true }),
		[handleAmountChange]
	);
	const handleAmountChangeQuoteMaxClick = useCallback(
		() => handleAmountChange({ value: '', isBase: false, isMaxClick: true }),
		[handleAmountChange]
	);

	const quoteCurrencyCard = (
		<StyledCurrencyCard
			side="quote"
			currencyKey={quoteCurrencyKey}
			amount={quoteCurrencyAmount}
			onAmountChange={handleAmountChangeQuote}
			walletBalance={quoteCurrencyBalance}
			onBalanceClick={handleAmountChangeQuoteMaxClick}
			onCurrencySelect={undefined}
			priceRate={quoteCurrencyKey === Synths.sUSD ? quotePriceRate : null}
			label={t('exchange.common.from')}
		/>
	);

	const baseCurrencyCard = (
		<StyledCurrencyCard
			side="base"
			currencyKey={baseCurrencyKey}
			amount={baseCurrencyAmount}
			onAmountChange={handleAmountChangeBase}
			walletBalance={baseCurrencyBalance}
			onBalanceClick={handleAmountChangeBaseMaxClick}
			onCurrencySelect={undefined}
			priceRate={baseCurrencyKey === Synths.sUSD ? basePriceRate : null}
			label={t('exchange.common.into')}
		/>
	);

	const footerCard = (
		<>
			{!isWalletConnected ? (
				<ConnectWalletCard attached={footerCardAttached} />
			) : showNoSynthsCard && noSynths ? (
				<NoSynthsCard attached={footerCardAttached} />
			) : (
				<TradeBalancerSummaryCard
					submissionDisabledReason={submissionDisabledReason}
					onSubmit={isApproved ? handleSubmit : handleApprove}
					gasPrices={ethGasPriceQuery.data}
					estimatedSlippage={estimatedSlippage}
					maxSlippageTolerance={maxSlippageTolerance}
					setMaxSlippageTolerance={setMaxSlippageTolerance}
					isApproved={isApproved}
				/>
			)}
			{txConfirmationModalOpen && (
				<TxConfirmationModal
					onDismiss={() => setTxConfirmationModalOpen(false)}
					txError={txError}
					attemptRetry={handleSubmit}
					baseCurrencyAmount={baseCurrencyAmount}
					quoteCurrencyAmount={quoteCurrencyAmount}
					baseCurrencyKey={baseCurrencyKey!}
					quoteCurrencyKey={quoteCurrencyKey!}
					totalTradePrice={totalTradePrice?.toString() || '0'}
					txProvider="balancer"
					quoteCurrencyLabel={t('exchange.common.from')}
					baseCurrencyLabel={t('exchange.common.into')}
					feeCost={feeAmountInBaseCurrency}
					icon={<Svg src={ArrowsIcon} />}
				/>
			)}
			{approveModalOpen && (
				<BalancerApproveModal
					onDismiss={() => setApproveModalOpen(false)}
					synth={quoteCurrencyKey!}
					approveError={approveError}
				/>
			)}
		</>
	);

	return {
		quoteCurrencyCard,
		baseCurrencyCard,
		footerCard,
		handleCurrencySwap,
	};
};

const StyledCurrencyCard = styled(CurrencyCard)`
	align-items: center;
	margin-top: 2px;
`;

export default useBalancerExchange;<|MERGE_RESOLUTION|>--- conflicted
+++ resolved
@@ -73,12 +73,8 @@
 	showNoSynthsCard = true,
 }: ExchangeCardProps) => {
 	const { t } = useTranslation();
-<<<<<<< HEAD
-	const { transactionNotifier, provider, signer, network } = Connector.useContainer();
+	const { transactionNotifier, provider, signer, network, synthetixjs } = Connector.useContainer();
 	const { monitorTransaction } = TransactionNotifier.useContainer();
-=======
-	const { notify, provider, signer, network, synthetixjs } = Connector.useContainer();
->>>>>>> c3214833
 	const { etherscanInstance } = Etherscan.useContainer();
 
 	const {
