--- conflicted
+++ resolved
@@ -31,7 +31,6 @@
 	gasSpeedState,
 	isWalletConnectedState,
 	walletAddressState,
-	networkState,
 } from 'store/wallet';
 import { ordersState } from 'store/orders';
 import useSelectedPriceCurrency from 'hooks/useSelectedPriceCurrency';
@@ -78,13 +77,13 @@
 	const { notify, provider, signer, network } = Connector.useContainer();
 	const { etherscanInstance } = Etherscan.useContainer();
 
-	const { 
+	const {
 		useSynthsBalancesQuery,
 		useEthGasPriceQuery,
-		useFeeReclaimPeriodQuery
+		useFeeReclaimPeriodQuery,
 	} = useSynthetixQueries({
 		networkId: network.id,
-	})
+	});
 
 	const [currencyPair, setCurrencyPair] = useCurrencyPair({
 		persistSelectedCurrencies,
@@ -191,11 +190,7 @@
 		if (isApproving) {
 			return t('exchange.summary-info.button.submitting-approval');
 		}
-		if (
-			!isWalletConnected ||
-			baseCurrencyAmountBN.lte(0) ||
-			quoteCurrencyAmountBN.lte(0)
-		) {
+		if (!isWalletConnected || baseCurrencyAmountBN.lte(0) || quoteCurrencyAmountBN.lte(0)) {
 			return t('exchange.summary-info.button.enter-amount');
 		}
 		return null;
@@ -239,16 +234,14 @@
 		[customGasPrice, ethGasPriceQuery.data, gasSpeed]
 	);
 
-<<<<<<< HEAD
-	const feeAmountInBaseCurrency = useMemo(() => {
+	const feeAmountInBaseCurrency = wei(0);
+	/*const feeAmountInBaseCurrency = useMemo(() => {
 		if (exchangeFeeRate != null && baseCurrencyAmount) {
 			return wei(baseCurrencyAmount).mul(exchangeFeeRate);
 		}
 		return null;
-	}, [baseCurrencyAmount, exchangeFeeRate]);
-
-=======
->>>>>>> f1585ae2
+	}, [baseCurrencyAmount, exchangeFeeRate]);*/
+
 	useEffect(() => {
 		if (
 			synthetix?.js != null &&
@@ -259,12 +252,8 @@
 		) {
 			const maxNoPools = 2;
 			const sor = new SOR(
-<<<<<<< HEAD
-				provider as any,
-=======
 				// @ts-ignore
 				provider as ethers.providers.BaseProvider,
->>>>>>> f1585ae2
 				new BigNumber(gasPrice),
 				maxNoPools,
 				network?.id,
@@ -362,7 +351,7 @@
 			if (smartOrderRouter != null && quoteCurrencyAddress != null && baseCurrencyAddress != null) {
 				const swapType = isBase ? 'swapExactOut' : 'swapExactIn';
 				const amount = wei(value);
-				const smallAmount = wei(0.001)
+				const smallAmount = wei(0.001);
 				const [tradeSwaps, resultingAmount] = await smartOrderRouter.getSwaps(
 					quoteCurrencyAddress,
 					baseCurrencyAddress,
@@ -474,9 +463,7 @@
 					quoteCurrencyAddress,
 					baseCurrencyAddress,
 					quoteCurrencyAmountBN.toString(),
-					baseCurrencyAmountBN
-						.mul(wei(1).sub(slippageTolerance))
-						.toString(),
+					baseCurrencyAmountBN.mul(wei(1).sub(slippageTolerance)).toString(),
 					{
 						gasPrice: gasPriceWei.toString(),
 					}
@@ -657,6 +644,7 @@
 					txProvider="balancer"
 					quoteCurrencyLabel={t('exchange.common.from')}
 					baseCurrencyLabel={t('exchange.common.into')}
+					feeCost={feeAmountInBaseCurrency}
 					icon={<Svg src={ArrowsIcon} />}
 				/>
 			)}
