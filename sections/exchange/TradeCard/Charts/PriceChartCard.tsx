--- conflicted
+++ resolved
@@ -3,25 +3,13 @@
 import styled from 'styled-components';
 import { Svg } from 'react-optimized-image';
 
-<<<<<<< HEAD
-import LoaderIcon from 'assets/svg/app/loader.svg';
-import RechartsResponsiveContainer from 'components/RechartsResponsiveContainer';
-
 import { CurrencyKey, Synths } from 'constants/currency';
-import { PERIOD_LABELS, PERIOD_IN_HOURS, Period } from 'constants/period';
-=======
-import { CurrencyKey, SYNTHS_MAP } from 'constants/currency';
 import { Period, PERIOD_LABELS_MAP, PERIOD_LABELS } from 'constants/period';
->>>>>>> f1585ae2
 import { ChartType } from 'constants/chartType';
 
 import ChangePercent from 'components/ChangePercent';
 import { FlexDivRowCentered, NoTextTransform, AbsoluteCenteredDiv } from 'styles/common';
 import { formatCurrency } from 'utils/formatters/number';
-<<<<<<< HEAD
-=======
-
->>>>>>> f1585ae2
 import useSelectedPriceCurrency from 'hooks/useSelectedPriceCurrency';
 import useMarketClosed from 'hooks/useMarketClosed';
 import LoaderIcon from 'assets/svg/app/loader.svg';
@@ -44,15 +32,9 @@
 	NoData,
 	OverlayMessage,
 } from './common/styles';
-<<<<<<< HEAD
-import useSynthetixQueries from '@synthetixio/queries';
-import { useRecoilValue } from 'recoil';
-import { networkState } from 'store/wallet';
-=======
 import { Side } from 'sections/exchange/TradeCard/types';
 import useAreaChartData from './hooks/useAreaChartData';
 import useCandleSticksChartData from './hooks/useCandleSticksChartData';
->>>>>>> f1585ae2
 
 type ChartCardProps = {
 	side: Side;
@@ -84,24 +66,9 @@
 }) => {
 	const { t } = useTranslation();
 
-<<<<<<< HEAD
-	const network = useRecoilValue(networkState);
-
-	const {
-		useHistoricalRatesQuery
-	} = useSynthetixQueries({
-		networkId: network.id
-	});
-
-	const historicalRates = useHistoricalRatesQuery(currencyKey, selectedPeriod.period);
-	const candlesticksQuery = useCandlesticksQuery(currencyKey, selectedPeriod.period);
-
-	const isSUSD = currencyKey === Synths.sUSD;
-=======
 	const selectedChartPeriodLabel = useMemo(() => PERIOD_LABELS_MAP[selectedChartPeriod], [
 		selectedChartPeriod,
 	]);
->>>>>>> f1585ae2
 
 	const { selectPriceCurrencyRate, selectedPriceCurrency } = useSelectedPriceCurrency();
 	const { isMarketClosed, marketClosureReason } = useMarketClosed(currencyKey);
@@ -124,7 +91,7 @@
 	const showOverlayMessage = isMarketClosed;
 	const showLoader = isLoadingAreaChartData || isLoadingCandleSticksChartData;
 	const disabledInteraction = showLoader || showOverlayMessage;
-	const isSUSD = currencyKey === SYNTHS_MAP.sUSD;
+	const isSUSD = currencyKey === Synths.sUSD;
 
 	const isAreaChart = useMemo(() => selectedChartType === ChartType.AREA, [selectedChartType]);
 	const isCandleStickChart = useMemo(() => selectedChartType === ChartType.CANDLESTICK, [
@@ -136,20 +103,10 @@
 		(isCandleStickChart && noCandleSticksChartData && !isSUSD);
 
 	const computedRates = useMemo(() => {
-<<<<<<< HEAD
-		if (selectPriceCurrencyRate != null) {
-			return rates.map((rateData: any) => ({
-				...rateData,
-				rate: rateData.rate / selectPriceCurrencyRate,
-			}));
-		}
-		return rates;
-=======
-		return rates.map(({ timestamp, rate }) => ({
+		return rates.map(({ timestamp, rate }: { timestamp: number; rate: number }) => ({
 			timestamp,
 			value: !selectPriceCurrencyRate ? rate : rate / selectPriceCurrencyRate,
 		}));
->>>>>>> f1585ae2
 	}, [rates, selectPriceCurrencyRate]);
 
 	useEffect(() => {
@@ -189,7 +146,9 @@
 										sign: selectedPriceCurrency.sign,
 										// @TODO: each currency key should specify how many decimals to show
 										minDecimals:
-											currencyKey === 'sKRW' as CurrencyKey || currencyKey === Synths.sJPY ? 4 : 2,
+											currencyKey === ('sKRW' as CurrencyKey) || currencyKey === Synths.sJPY
+												? 4
+												: 2,
 									})}
 								</CurrencyPrice>
 							)}
