import { FC } from 'react';
import styled from 'styled-components';

import { CurrencyKey } from 'constants/currency';
import { Period } from 'constants/period';
import { AbsoluteCenteredDiv, FlexDiv, FlexDivCol } from 'styles/common';
import useMarketClosed from 'hooks/useMarketClosed';

import { ChartData, ChartBody, OverlayMessage } from './common/styles';
import OverlayMessageContainer from './common/OverlayMessage';

import TVChart from 'components/TVChart';

type CombinedPriceChartCardProps = {
	baseCurrencyKey: CurrencyKey | null;
	quoteCurrencyKey: CurrencyKey | null;
	basePriceRate: number | null;
	quotePriceRate: number | null;
	className?: string;
	selectedChartPeriod: Period;
	setSelectedChartPeriod: (p: Period) => void;
	openAfterHoursModalCallback?: () => void;
};

const CombinedPriceChartCard: FC<CombinedPriceChartCardProps> = ({
	baseCurrencyKey,
	quoteCurrencyKey,
	basePriceRate,
	quotePriceRate,
	selectedChartPeriod,
	openAfterHoursModalCallback,
	...rest
}) => {
	const {
		isMarketClosed: isBaseMarketClosed,
		marketClosureReason: baseMarketClosureReason,
	} = useMarketClosed(baseCurrencyKey);
	const {
		isMarketClosed: isQuoteMarketClosed,
		marketClosureReason: quoteMarketClosureReason,
	} = useMarketClosed(quoteCurrencyKey);

	const isMarketClosed = isBaseMarketClosed || isQuoteMarketClosed;

	const showOverlayMessage = isMarketClosed;
	const disabledInteraction = showOverlayMessage;

	return (
		<Container {...rest}>
<<<<<<< HEAD
			<ChartHeader>
				<ChartHeaderInner>
					{!(baseCurrencyKey && quoteCurrencyKey) ? (
						<CurrencyPricePlaceHolder />
					) : isCompareChart ? (
						<CurrencyLabelsWithDots {...{ baseCurrencyKey, quoteCurrencyKey }} />
					) : (
						<>
							<FlexDiv>
								<DesktopOnlyView>
									<CurrencyLabel>
										<Trans
											i18nKey="common.currency.currency-price"
											values={{ currencyKey: `${baseCurrencyKey}/${quoteCurrencyKey}` }}
											components={[<NoTextTransform />]}
										/>
									</CurrencyLabel>
								</DesktopOnlyView>
								<MobileOnlyView>
									<CurrencyLabel>{`${baseCurrencyKey}/${quoteCurrencyKey}`}</CurrencyLabel>
								</MobileOnlyView>
							</FlexDiv>
							{price != null && (
								<FlexDiv>
									<CurrencyPrice>
										{formatNumber(price, {
											minDecimals: getMinNoOfDecimals(price),
										})}
									</CurrencyPrice>
								</FlexDiv>
							)}
							{change != null && <ChangePercent value={change} />}
						</>
					)}
				</ChartHeaderInner>
				{!isMarketClosed && (
					<Actions>
						<ChartTypeToggle
							chartTypes={[ChartType.COMPARE, ChartType.AREA, ChartType.CANDLESTICK]}
							itemIsDisabled={(chartType: ChartType) =>
								eitherCurrencyIsSUSD && chartType === ChartType.COMPARE
							}
							{...{
								selectedChartType,
								setSelectedChartType,
								selectedChartPeriod,
								setSelectedChartPeriod,
							}}
						/>

						<PeriodSelector>
							{PERIOD_LABELS.map((period) => (
								<StyledTextButton
									key={period.period}
									isDisabled={isCandleStickChart && period.period !== Period.ONE_MONTH}
									isActive={period.period === selectedChartPeriod}
									onClick={() => {
										if (isCandleStickChart && period.period !== Period.ONE_MONTH) {
											setSelectedChartType(ChartType.AREA);
										}
										setSelectedChartPeriod(period.period);
									}}
								>
									{t(period.i18nLabel)}
								</StyledTextButton>
							))}
						</PeriodSelector>
					</Actions>
				)}
			</ChartHeader>
=======
>>>>>>> 9d0e805e
			<ChartBody>
				{baseCurrencyKey ? (
					<ChartData disabledInteraction={disabledInteraction}>
						<Container {...rest}>
							<TVChart baseCurrencyKey={baseCurrencyKey} quoteCurrencyKey={quoteCurrencyKey} />
						</Container>
					</ChartData>
				) : (
					<EmptyChartMessage>Select a pair to view chart</EmptyChartMessage>
				)}

				<AbsoluteCenteredDiv>
					{showOverlayMessage ? (
						<OverlayMessage>
							{isBaseMarketClosed && isQuoteMarketClosed ? (
								<BothMarketsClosedOverlayMessageContainer>
									<BothMarketsClosedOverlayMessageItem>
										<OverlayMessageContainer
											{...{
												marketClosureReason: quoteMarketClosureReason,
												currencyKey: quoteCurrencyKey!,
												openAfterHoursModalCallback,
											}}
										/>
									</BothMarketsClosedOverlayMessageItem>
									<BothMarketsClosedOverlayMessageItem>
										<OverlayMessageContainer
											{...{
												marketClosureReason: baseMarketClosureReason,
												currencyKey: baseCurrencyKey!,
												openAfterHoursModalCallback,
											}}
										/>
									</BothMarketsClosedOverlayMessageItem>
								</BothMarketsClosedOverlayMessageContainer>
							) : isBaseMarketClosed ? (
								<OverlayMessageContainer
									{...{
										marketClosureReason: baseMarketClosureReason,
										currencyKey: baseCurrencyKey!,
										openAfterHoursModalCallback,
									}}
								/>
							) : (
								<OverlayMessageContainer
									{...{
										marketClosureReason: quoteMarketClosureReason,
										currencyKey: quoteCurrencyKey!,
										openAfterHoursModalCallback,
									}}
								/>
							)}
						</OverlayMessage>
					) : undefined}
				</AbsoluteCenteredDiv>
			</ChartBody>
		</Container>
	);
};

const Container = styled.div`
	position: relative;
`;

const BothMarketsClosedOverlayMessageContainer = styled(FlexDiv)`
	justify-content: space-around;
	grid-gap: 3rem;
`;

const BothMarketsClosedOverlayMessageItem = styled(FlexDivCol)`
	align-items: center;
`;

const EmptyChartMessage = styled.div`
	text-align: center;
	padding-top: 220px;
	opacity: 0.5;
`;

export default CombinedPriceChartCard;<|MERGE_RESOLUTION|>--- conflicted
+++ resolved
@@ -47,79 +47,6 @@
 
 	return (
 		<Container {...rest}>
-<<<<<<< HEAD
-			<ChartHeader>
-				<ChartHeaderInner>
-					{!(baseCurrencyKey && quoteCurrencyKey) ? (
-						<CurrencyPricePlaceHolder />
-					) : isCompareChart ? (
-						<CurrencyLabelsWithDots {...{ baseCurrencyKey, quoteCurrencyKey }} />
-					) : (
-						<>
-							<FlexDiv>
-								<DesktopOnlyView>
-									<CurrencyLabel>
-										<Trans
-											i18nKey="common.currency.currency-price"
-											values={{ currencyKey: `${baseCurrencyKey}/${quoteCurrencyKey}` }}
-											components={[<NoTextTransform />]}
-										/>
-									</CurrencyLabel>
-								</DesktopOnlyView>
-								<MobileOnlyView>
-									<CurrencyLabel>{`${baseCurrencyKey}/${quoteCurrencyKey}`}</CurrencyLabel>
-								</MobileOnlyView>
-							</FlexDiv>
-							{price != null && (
-								<FlexDiv>
-									<CurrencyPrice>
-										{formatNumber(price, {
-											minDecimals: getMinNoOfDecimals(price),
-										})}
-									</CurrencyPrice>
-								</FlexDiv>
-							)}
-							{change != null && <ChangePercent value={change} />}
-						</>
-					)}
-				</ChartHeaderInner>
-				{!isMarketClosed && (
-					<Actions>
-						<ChartTypeToggle
-							chartTypes={[ChartType.COMPARE, ChartType.AREA, ChartType.CANDLESTICK]}
-							itemIsDisabled={(chartType: ChartType) =>
-								eitherCurrencyIsSUSD && chartType === ChartType.COMPARE
-							}
-							{...{
-								selectedChartType,
-								setSelectedChartType,
-								selectedChartPeriod,
-								setSelectedChartPeriod,
-							}}
-						/>
-
-						<PeriodSelector>
-							{PERIOD_LABELS.map((period) => (
-								<StyledTextButton
-									key={period.period}
-									isDisabled={isCandleStickChart && period.period !== Period.ONE_MONTH}
-									isActive={period.period === selectedChartPeriod}
-									onClick={() => {
-										if (isCandleStickChart && period.period !== Period.ONE_MONTH) {
-											setSelectedChartType(ChartType.AREA);
-										}
-										setSelectedChartPeriod(period.period);
-									}}
-								>
-									{t(period.i18nLabel)}
-								</StyledTextButton>
-							))}
-						</PeriodSelector>
-					</Actions>
-				)}
-			</ChartHeader>
-=======
->>>>>>> 9d0e805e
 			<ChartBody>
 				{baseCurrencyKey ? (
 					<ChartData disabledInteraction={disabledInteraction}>
