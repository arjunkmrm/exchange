import { useTranslation, Trans } from 'react-i18next';
import { FC } from 'react';
<<<<<<< HEAD
import styled, { useTheme } from 'styled-components';
import { CurrencyKey, MARKET_HOURS_SYNTHS, SYNTHS_MAP } from 'constants/currency';
=======
import styled from 'styled-components';
import { CurrencyKey, Synths } from 'constants/currency';
>>>>>>> 0c58ef16

import Etherscan from 'containers/Etherscan';

import { DesktopOnlyView, MobileOrTabletView } from 'components/Media';
import Card from 'components/Card';

import { NO_VALUE } from 'constants/placeholder';
import { Period } from 'constants/period';

import { FlexDivRowCentered, NoTextTransform, ExternalLink } from 'styles/common';

import { truncateAddress } from 'utils/formatters/string';
import { formatCurrency } from 'utils/formatters/number';

import synthetix from 'lib/synthetix';
import useSelectedPriceCurrency from 'hooks/useSelectedPriceCurrency';
<<<<<<< HEAD
import useMarketHoursTimer from 'sections/exchange/hooks/useMarketHoursTimer';
import { marketIsOpen, marketNextTransition } from 'utils/marketHours';
=======
import useSynthetixQueries from '@synthetixio/queries';
>>>>>>> 0c58ef16

type MarketDetailsCardProps = {
	currencyKey: CurrencyKey | null;
	priceRate: number | null;
	className?: string;
};

const MarketDetailsCard: FC<MarketDetailsCardProps> = ({ currencyKey, priceRate, ...rest }) => {
	const { t } = useTranslation();
	const { etherscanInstance } = Etherscan.useContainer();

	const {
		useHistoricalVolumeQuery,
		useHistoricalRatesQuery,
		useSynthMarketCapQuery,
	} = useSynthetixQueries();

	const {
		selectPriceCurrencyRate,
		selectedPriceCurrency,
		getPriceAtCurrentRate,
	} = useSelectedPriceCurrency();
	const theme = useTheme();

	const vol24HQuery = useHistoricalVolumeQuery(Period.ONE_DAY);
	const historicalRates24HQuery = useHistoricalRatesQuery(currencyKey, Period.ONE_DAY);
	const synthMarketCapQuery = useSynthMarketCapQuery(currencyKey);

	let marketCap = synthMarketCapQuery.isSuccess ? synthMarketCapQuery.data ?? null : null;
	let rates24High = historicalRates24HQuery.isSuccess
		? historicalRates24HQuery.data?.high ?? null
		: null;
	let rates24Low = historicalRates24HQuery.isSuccess
		? historicalRates24HQuery.data?.low ?? null
		: null;
	let volume24H =
		vol24HQuery.isSuccess && currencyKey != null
			? (vol24HQuery.data && vol24HQuery.data[currencyKey]) ?? null
			: null;

	if (selectPriceCurrencyRate != null) {
		if (rates24High) {
			rates24High /= selectPriceCurrencyRate;
		}
		if (rates24Low) {
			rates24Low /= selectPriceCurrencyRate;
		}
		if (volume24H) {
			volume24H = getPriceAtCurrentRate(volume24H);
		}
		if (marketCap) {
			marketCap = getPriceAtCurrentRate(marketCap);
		}
	}

	const token =
		synthetix.tokensMap != null && currencyKey != null ? synthetix.tokensMap[currencyKey] : null;

	const timer = useMarketHoursTimer(marketNextTransition(currencyKey ?? '') ?? null);
	const isOpen = marketIsOpen(currencyKey ?? '');

	const volume24HItem = (
		<Item>
			<Label>{t('exchange.market-details-card.24h-vol')}</Label>
			<Value>
				{volume24H != null
					? formatCurrency(selectedPriceCurrency.name, volume24H, {
							sign: selectedPriceCurrency.sign,
					  })
					: NO_VALUE}
			</Value>
		</Item>
	);

	const rates24HighItem = (
		<Item>
			<Label>{t('exchange.market-details-card.24h-high')}</Label>
			<Value>
				{rates24High != null
					? `${formatCurrency(selectedPriceCurrency.name, rates24High, {
							sign: selectedPriceCurrency.sign,
							// TODO: use Synths.sKRW after Synths are corrected
							minDecimals:
								currencyKey === ('sKRW' as CurrencyKey) || currencyKey === Synths.sJPY ? 4 : 2,
					  })}`
					: NO_VALUE}
			</Value>
		</Item>
	);

	const tokenAddressItem = (
		<Item>
			<Label>
				{token?.address ? (
					<Trans
						i18nKey="common.currency.currency-contract"
						values={{ currencyKey }}
						components={[<NoTextTransform />]}
					/>
				) : (
					t('common.contract')
				)}
			</Label>
			<Value>
				{token?.address && etherscanInstance != null ? (
					<ExternalLink href={etherscanInstance.tokenLink(token.address)}>
						{truncateAddress(token.address, 6, 4)}
					</ExternalLink>
				) : (
					NO_VALUE
				)}
			</Value>
		</Item>
	);

	const marketCapItem = (
		<Item>
			<Label>{t('exchange.market-details-card.market-cap')}</Label>
			<Value>
				{marketCap != null
					? formatCurrency(selectedPriceCurrency.name, marketCap, {
							sign: selectedPriceCurrency.sign,
					  })
					: NO_VALUE}
			</Value>
		</Item>
	);

	const rates24HLowItem = (
		<Item>
			<Label>{t('exchange.market-details-card.24h-low')}</Label>
			<Value>
				{rates24Low != null
					? `${formatCurrency(selectedPriceCurrency.name, rates24Low, {
							sign: selectedPriceCurrency.sign,
							minDecimals:
								/*currencyKey === SYNTHS_MAP.sKRW || */ currencyKey === Synths.sJPY ? 4 : 2,
					  })}`
					: NO_VALUE}
			</Value>
		</Item>
	);

	const priceFeedItem = (
		<Item>
			<Label>{t('exchange.market-details-card.price-feed')}</Label>
			<Value>
				{token?.feed != null && etherscanInstance != null ? (
					<ExternalLink href={etherscanInstance.tokenLink(token.feed)}>
						{truncateAddress(token.feed, 6, 4)}
					</ExternalLink>
				) : (
					NO_VALUE
				)}
			</Value>
		</Item>
	);

	return (
		<Card className="market-details-card" {...rest}>
			<StyledCardHeader lowercase={true}>
				<CardHeaderItems>{t('exchange.market-details-card.title')}</CardHeaderItems>
				<CardHeaderItems>
					{currencyKey && MARKET_HOURS_SYNTHS.has(currencyKey) && currencyKey !== 'sUSD' && (
						<>
							<Dot background={isOpen ? theme.colors.green : theme.colors.red} />
							{t(`exchange.market-details-card.${isOpen ? 'closes-in' : 'opens-in'}`)}{' '}
							<CountdownTimer>{timer}</CountdownTimer>
						</>
					)}
				</CardHeaderItems>
			</StyledCardHeader>
			<DesktopOnlyView>
				<StyledCardBody>
					<Column>
						{volume24HItem}
						{rates24HighItem}
						{tokenAddressItem}
					</Column>
					<Column>
						{marketCapItem}
						{rates24HLowItem}
						{priceFeedItem}
					</Column>
				</StyledCardBody>
			</DesktopOnlyView>
			<MobileOrTabletView>
				<StyledCardBody>
					<Column>
						{volume24HItem}
						{rates24HighItem}
						{rates24HLowItem}
					</Column>
				</StyledCardBody>
			</MobileOrTabletView>
		</Card>
	);
};

const StyledCardBody = styled(Card.Body)`
	display: grid;
	grid-gap: 40px;
	grid-auto-flow: column;
	padding: 8px 18px;
`;

const StyledCardHeader = styled(Card.Header)`
	height: 40px;
	display: flex;
	justify-content: space-between;
`;

const CardHeaderItems = styled.div`
	line-height: 0.8;
`;

const Item = styled(FlexDivRowCentered)`
	border-bottom: 1px solid ${(props) => props.theme.colors.navy};
	padding: 8px 0;
`;

const Column = styled.div`
	${Item}:last-child {
		border-bottom: 0;
	}
`;

const Label = styled.div`
	text-transform: capitalize;
`;

const Value = styled.div`
	color: ${(props) => props.theme.colors.white};
	font-family: ${(props) => props.theme.fonts.mono};
`;

const CountdownTimer = styled.span`
	font-family: ${(props) => props.theme.fonts.mono};
`;

const Dot = styled.span<{ background: string }>`
	display: inline-block;
	width: 8px;
	height: 8px;
	border-radius: 100%;
	background-color: ${(props) => props.background};
	margin-right: 6px;
`;

export default MarketDetailsCard;<|MERGE_RESOLUTION|>--- conflicted
+++ resolved
@@ -1,12 +1,7 @@
 import { useTranslation, Trans } from 'react-i18next';
 import { FC } from 'react';
-<<<<<<< HEAD
 import styled, { useTheme } from 'styled-components';
-import { CurrencyKey, MARKET_HOURS_SYNTHS, SYNTHS_MAP } from 'constants/currency';
-=======
-import styled from 'styled-components';
-import { CurrencyKey, Synths } from 'constants/currency';
->>>>>>> 0c58ef16
+import { CurrencyKey, MARKET_HOURS_SYNTHS, Synths } from 'constants/currency';
 
 import Etherscan from 'containers/Etherscan';
 
@@ -23,12 +18,9 @@
 
 import synthetix from 'lib/synthetix';
 import useSelectedPriceCurrency from 'hooks/useSelectedPriceCurrency';
-<<<<<<< HEAD
 import useMarketHoursTimer from 'sections/exchange/hooks/useMarketHoursTimer';
 import { marketIsOpen, marketNextTransition } from 'utils/marketHours';
-=======
 import useSynthetixQueries from '@synthetixio/queries';
->>>>>>> 0c58ef16
 
 type MarketDetailsCardProps = {
 	currencyKey: CurrencyKey | null;
@@ -87,8 +79,10 @@
 	const token =
 		synthetix.tokensMap != null && currencyKey != null ? synthetix.tokensMap[currencyKey] : null;
 
-	const timer = useMarketHoursTimer(marketNextTransition(currencyKey ?? '') ?? null);
-	const isOpen = marketIsOpen(currencyKey ?? '');
+	const timer = useMarketHoursTimer(
+		marketNextTransition((currencyKey as CurrencyKey) ?? '') ?? null
+	);
+	const isOpen = marketIsOpen((currencyKey as CurrencyKey) ?? '');
 
 	const volume24HItem = (
 		<Item>
