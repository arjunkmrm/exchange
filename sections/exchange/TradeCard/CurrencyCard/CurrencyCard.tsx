--- conflicted
+++ resolved
@@ -33,12 +33,8 @@
 	className?: string;
 	label: ReactNode;
 	interactive?: boolean;
-<<<<<<< HEAD
+	disableInput?: boolean;
 	slippagePercent?: Wei | null;
-=======
-	disableInput?: boolean;
-	slippagePercent?: BigNumber | null;
->>>>>>> 568a3bf8
 	isLoading?: boolean;
 	txProvider?: TxProvider;
 };
