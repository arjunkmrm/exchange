import { FC, ReactNode, useMemo } from 'react';
import { useTranslation } from 'react-i18next';
import styled, { css } from 'styled-components';
import { useRecoilValue, useSetRecoilState } from 'recoil';
import Wei, { wei } from '@synthetixio/wei';

import { CurrencyKey } from 'constants/currency';
import { NO_VALUE } from 'constants/placeholder';

import CaretDownIcon from 'assets/svg/app/caret-down-gray.svg';

import { formatCurrency, formatPercent, zeroBN } from 'utils/formatters/number';

import Card from 'components/Card';
import NumericInput from 'components/Input/NumericInput';
import Loader from 'components/Loader';

import {
	FlexDivRowCentered,
	numericValueCSS,
	CapitalizedText,
	FlexDivColCentered,
	FlexDivCol,
	FlexDivRow,
} from 'styles/common';
import { border } from 'components/Button';
import { Side } from '../types';
import useSelectedPriceCurrency from 'hooks/useSelectedPriceCurrency';
import { TxProvider } from 'sections/shared/modals/TxConfirmationModal/TxConfirmationModal';
import CurrencyIcon from 'components/Currency/CurrencyIcon';
import Connector from 'containers/Connector';
import Button from 'components/Button';
import { isL2State } from 'store/wallet';
import { DesktopOnlyView, MobileOrTabletView } from 'components/Media';
import { SectionHeader, SectionSubTitle, SectionTitle } from 'sections/futures/MobileTrade/common';
import { ratioState } from 'store/exchange';

type CurrencyCardProps = {
	side: Side;
	currencyKey: string | null;
	currencyName: string | null;
	amount: string;
	onAmountChange: (value: string) => void;
	walletBalance: Wei | null;
	onBalanceClick: () => void;
	onCurrencySelect?: () => void;
	priceRate: Wei | number | string | null;
	className?: string;
	label: ReactNode;
	interactive?: boolean;
	disableInput?: boolean;
	slippagePercent?: Wei | null;
	isLoading?: boolean;
	txProvider?: TxProvider | null;
	disabled?: boolean;
};

const CurrencyCard: FC<CurrencyCardProps> = ({
	side,
	currencyKey,
	currencyName,
	amount,
	slippagePercent,
	onAmountChange,
	walletBalance,
	onBalanceClick,
	onCurrencySelect,
	priceRate,
	label,
	interactive = true,
	disableInput = false,
	isLoading = false,
	txProvider = 'synthetix',
	disabled,
	...rest
}) => {
	const { t } = useTranslation();
	const {
		selectPriceCurrencyRate,
		selectedPriceCurrency,
		getPriceAtCurrentRate,
	} = useSelectedPriceCurrency();

	const isBase = useMemo(() => side === 'base', [side]);
	const isL2 = useRecoilValue(isL2State);

	const hasWalletBalance = useMemo(() => walletBalance != null && currencyKey != null, [
		walletBalance,
		currencyKey,
	]);
	const amountBN = useMemo(() => (amount === '' ? zeroBN : wei(amount)), [amount]);

	const insufficientBalance = !isBase && hasWalletBalance ? amountBN.gt(walletBalance!) : false;

	let tradeAmount = priceRate ? amountBN.mul(priceRate) : null;
	if (selectPriceCurrencyRate != null && tradeAmount != null) {
		tradeAmount = getPriceAtCurrentRate(tradeAmount);
	}

	const currencyKeySelected = currencyKey != null;
	const hasCurrencySelectCallback = onCurrencySelect != null;
	const { synthsMap } = Connector.useContainer();

	const setRatio = useSetRecoilState(ratioState);

	const tokenName =
		currencyKey && synthsMap[currencyKey]
			? t('common.currency.synthetic-currency-name', {
					currencyName,
			  })
			: currencyName || t('exchange.currency-card.synth-name');

	return (
<<<<<<< HEAD
		<StyledCard
			data-testid={'currency-card-' + side}
			className={`currency-card currency-card-${side}`}
			interactive={interactive}
			{...rest}
		>
			<StyledCardBody className="currency-card-body">
				<CurrencyContainer className="currency-container">
					<InputContainer>
						<InputLabel data-testid="destination">{label}</InputLabel>
						<CurrencyAmountContainer
							className="currency-amount-container"
							disableInput={disableInput}
						>
							<FlexDivRowCentered>
								<CurrencyAmount
									disabled={disabled}
									value={amount}
									onChange={(_, value) => onAmountChange(value)}
									placeholder={t('exchange.currency-card.amount-placeholder')}
									data-testid="currency-amount"
								/>
								{!isBase && (
									<MaxButton
										onClick={hasWalletBalance ? onBalanceClick : undefined}
										noOutline={true}
=======
		<>
			<DesktopOnlyView>
				<CardContainer>
					<StyledCard
						className={`currency-card currency-card-${side}`}
						interactive={interactive}
						{...rest}
					>
						<StyledCardBody className="currency-card-body">
							<CurrencyContainer className="currency-container">
								<InputContainer>
									<InputLabel data-testid="destination">{label}</InputLabel>
									<CurrencyAmountContainer
										className="currency-amount-container"
										disableInput={disableInput}
									>
										<FlexDivRowCentered>
											<CurrencyAmount
												disabled={disabled}
												value={amount}
												onChange={(_, value) => {
													onAmountChange(value);
													setRatio(undefined);
												}}
												placeholder={t('exchange.currency-card.amount-placeholder')}
												data-testid="currency-amount"
											/>
											{!isBase && (
												<MaxButton
													onClick={hasWalletBalance ? onBalanceClick : undefined}
													noOutline
												>
													<CapitalizedText>
														{t('exchange.currency-card.max-button')}
													</CapitalizedText>
												</MaxButton>
											)}
										</FlexDivRowCentered>
										<FlexDivRowCentered>
											<CurrencyAmountValue data-testid="amount-value">
												{currencyKeySelected && tradeAmount != null
													? formatCurrency(selectedPriceCurrency.name, tradeAmount, {
															sign: selectedPriceCurrency.sign,
													  })
													: null}
											</CurrencyAmountValue>
											<Slippage>
												{!isLoading &&
													slippagePercent != null &&
													slippagePercent.lt(0) &&
													formatPercent(slippagePercent) + t('exchange.currency-card.slippage')}
											</Slippage>
										</FlexDivRowCentered>
										{isLoading && <StyledLoader width="24px" height="24px" />}
									</CurrencyAmountContainer>
								</InputContainer>

								<SelectorContainer>
									<CurrencyNameLabel data-testid="currency-name">{tokenName}</CurrencyNameLabel>
									<CurrencySelector
										currencyKeySelected={currencyKeySelected}
										onClick={hasCurrencySelectCallback ? onCurrencySelect : undefined}
										role="button"
										data-testid="currency-selector"
>>>>>>> 39855e4c
									>
										<TokenLabel>
											{currencyKeySelected && (
												<CurrencyIcon
													currencyKey={currencyKey as CurrencyKey}
													width="25px"
													height="25px"
												/>
											)}
											{currencyKey ?? (
												<CapitalizedText>
													{isL2
														? t('exchange.currency-card.currency-selector.select-token')
														: t('exchange.currency-card.currency-selector.select-synth')}
												</CapitalizedText>
											)}
										</TokenLabel>
										{hasCurrencySelectCallback && <CaretDownIcon />}
									</CurrencySelector>
									<WalletBalanceContainer disableInput={disableInput}>
										<WalletBalanceLabel>
											{t('exchange.currency-card.wallet-balance')}
										</WalletBalanceLabel>
										<WalletBalance
											onClick={hasWalletBalance ? onBalanceClick : undefined}
											insufficientBalance={insufficientBalance}
											data-testid="wallet-balance"
										>
											{hasWalletBalance ? formatCurrency(currencyKey!, walletBalance!) : NO_VALUE}
										</WalletBalance>
									</WalletBalanceContainer>
								</SelectorContainer>
							</CurrencyContainer>
						</StyledCardBody>
					</StyledCard>
				</CardContainer>
			</DesktopOnlyView>
			<MobileOrTabletView>
				<div>
					<SectionHeader>
						<SectionTitle>{label}</SectionTitle>
						<SectionSubTitle
							onClick={hasWalletBalance ? onBalanceClick : undefined}
							style={{ cursor: 'pointer' }}
						>
							Balance: {hasWalletBalance ? formatCurrency(currencyKey!, walletBalance!) : NO_VALUE}
						</SectionSubTitle>
					</SectionHeader>
					<MainInput>
						<div>
							<SwapTextInput
								value={amount}
								onChange={(_, value) => {
									onAmountChange(value);
									setRatio(undefined);
								}}
								placeholder={t('exchange.currency-card.amount-placeholder')}
								disabled={disabled}
							/>
							<SwapCurrencyPrice data-testid="amount-value">
								{currencyKeySelected && tradeAmount != null
									? formatCurrency(selectedPriceCurrency.name, tradeAmount, {
											sign: selectedPriceCurrency.sign,
									  })
									: null}
							</SwapCurrencyPrice>
						</div>
						<MobileCurrencySelector
							currencyKeySelected={currencyKeySelected}
							onClick={hasCurrencySelectCallback ? onCurrencySelect : undefined}
							data-testid="currency-selector"
						>
							{currencyKeySelected && (
								<CurrencyIcon currencyKey={currencyKey as CurrencyKey} width="20px" height="20px" />
							)}
							<div className="label">{currencyKey ?? 'Select'}</div>
							{hasCurrencySelectCallback && <CaretDownIcon />}
						</MobileCurrencySelector>
					</MainInput>
				</div>
			</MobileOrTabletView>
		</>
	);
};

const MaxButton = styled(Button)`
	width: 40px;
	height: 21px;
	font-size: 11px;
	padding: 0px 10px;
	margin: 10px 15px 0px 0px;
	font-family: ${(props) => props.theme.fonts.mono};
`;

const TokenLabel = styled.div`
	display: flex;
	flex-direction: row;
	justify-content: flex-start;
	gap: 10px;
`;

const CardContainer = styled.div`
	display: grid;
	height: 183px;
`;

const StyledCard = styled(Card)<{ interactive?: boolean }>`
	${(props) =>
		!props.interactive &&
		css`
			pointer-events: none;
		`}
`;

const StyledCardBody = styled(Card.Body)`
	padding: 20px 32px;
`;

const InputContainer = styled(FlexDivCol)`
	row-gap: 21px;
`;

const InputLabel = styled.div`
	text-transform: capitalize;
	color: ${(props) => props.theme.colors.selectedTheme.gold};
	font-size: 14px;
	font-family: ${(props) => props.theme.fonts.regular};
	line-height: 0.75em;
	padding-top: 6px;
	margin-left: 16px;
`;

const SelectorContainer = styled(FlexDivColCentered)`
	row-gap: 18px;
`;

const CurrencyContainer = styled(FlexDivRowCentered)`
	gap: 20px;
`;

const CurrencySelector = styled.div<{
	currencyKeySelected: boolean;
	interactive?: boolean;
}>`
	display: flex;
	justify-content: space-between;
	height: 43px;
	width: 180px;
	padding: 12px;
	font-size: 18px;
	line-height: 1em;
	font-family: ${(props) => props.theme.fonts.regular};
	color: ${(props) => props.theme.colors.selectedTheme.button.text};
	svg {
		color: ${(props) => props.theme.colors.goldColors.color1};
	}
	border-radius: 10px;
	box-sizing: border-box;
	position: relative;
	${border}

	&:hover {
		background: ${(props) => props.theme.colors.selectedTheme.button.hover};
	}

	${(props) => !props.currencyKeySelected && css``};

	${(props) =>
		props.onClick &&
		css`
			&:hover {
				background-color: ${(props) => props.theme.colors.selectedTheme.button.hover};
				cursor: pointer;
			}
		`};
`;

const MobileCurrencySelector = styled.button<{
	currencyKeySelected: boolean;
}>`
	background: ${(props) => props.theme.colors.selectedTheme.button.fill};
	padding: 6px;
	padding-left: 5px;
	border-radius: 12px;
	border: ${(props) => props.theme.colors.selectedTheme.border};
	color: ${(props) => props.theme.colors.selectedTheme.text.value};
	display: flex;
	align-items: center;

	.label {
		margin-left: 6px;
		margin-right: 6px;
		font-family: ${(props) => props.theme.fonts.regular};
		font-size: 15px;
	}

	svg {
		margin-top: -2px;
	}
`;

const CurrencyAmountContainer = styled.div<{ disableInput?: boolean }>`
	background: ${(props) => props.theme.colors.selectedTheme.input.background};
	border: ${(props) => props.theme.colors.selectedTheme.border};
	box-sizing: border-box;
	border-radius: 8px;
	height: 84px;
	width: 290px;
	position: relative;

	${(props) =>
		props.disableInput &&
		css`
			pointer-events: none;
		`}
`;

const CurrencyAmount = styled(NumericInput)`
	margin-top: 10px;
	padding: 10px 16px;
	font-size: 16px;
	border: 0;
	height: 30px;
	font-size: 30px;
	line-height: 2.25em;
	letter-spacing: -1px;
	background: transparent;
`;

const CurrencyAmountValue = styled.div`
	${numericValueCSS};
	padding: 8px 8px 2px 16px;
	font-size: 14px;
	line-height: 1.25em;
	width: 150px;
	overflow: hidden;
	color: ${(props) => props.theme.colors.selectedTheme.button.text};
`;

const Slippage = styled.div`
	${numericValueCSS};
	padding: 0px 8px 2px 8px;
	font-size: 11px;
	color: ${(props) => props.theme.colors.selectedTheme.gold};
`;

const CurrencyNameLabel = styled.div`
	text-transform: capitalize;
	text-align: left;
	font-size: 14px;
	font-family: ${(props) => props.theme.fonts.regular};
	line-height: 1.25em;
	color: ${(props) => props.theme.colors.selectedTheme.gray};
	width: 180px;
	padding-left: 12px;
`;

const WalletBalanceContainer = styled(FlexDivRow)<{ disableInput?: boolean }>`
	${(props) =>
		props.disableInput &&
		css`
			pointer-events: none;
		`}
	width: 160px;
`;

const WalletBalanceLabel = styled.div`
	text-transform: capitalize;
	font-size: 13px;
	font-family: ${(props) => props.theme.fonts.regular};
	color: ${(props) => props.theme.colors.selectedTheme.gray};
`;

const WalletBalance = styled.div<{ insufficientBalance: boolean }>`
	${numericValueCSS};
	font-size: 13px;
	font-family: ${(props) => props.theme.fonts.mono};
	cursor: ${(props) => (props.onClick ? 'pointer' : 'default')};
	${(props) =>
		props.insufficientBalance &&
		css`
			color: ${props.theme.colors.selectedTheme.red};
		`}
	color: ${(props) => props.theme.colors.selectedTheme.button.text};
`;

const StyledLoader = styled(Loader)`
	left: 90%;
`;

const MainInput = styled.div`
	box-sizing: border-box;
	border: ${(props) => props.theme.colors.selectedTheme.border};
	border-radius: 10px;
	padding: 10px;
	padding-left: 0;
	display: flex;
	justify-content: space-between;
	align-items: center;
	margin-bottom: 15px;
`;

const SwapTextInput = styled(NumericInput)`
	background-color: transparent;
	border: none;
	color: ${(props) => props.theme.colors.selectedTheme.text.value};
	font-size: 18px;
	font-family: ${(props) => props.theme.fonts.mono};
	margin-bottom: 10px;
	height: initial;

	&:focus {
		outline: none;
	}
`;

const SwapCurrencyPrice = styled.div`
	font-size: 12px;
	color: ${(props) => props.theme.colors.selectedTheme.gray};
	height: 12px;
	margin-left: 10px;
`;

export default CurrencyCard;<|MERGE_RESOLUTION|>--- conflicted
+++ resolved
@@ -111,38 +111,11 @@
 			: currencyName || t('exchange.currency-card.synth-name');
 
 	return (
-<<<<<<< HEAD
-		<StyledCard
-			data-testid={'currency-card-' + side}
-			className={`currency-card currency-card-${side}`}
-			interactive={interactive}
-			{...rest}
-		>
-			<StyledCardBody className="currency-card-body">
-				<CurrencyContainer className="currency-container">
-					<InputContainer>
-						<InputLabel data-testid="destination">{label}</InputLabel>
-						<CurrencyAmountContainer
-							className="currency-amount-container"
-							disableInput={disableInput}
-						>
-							<FlexDivRowCentered>
-								<CurrencyAmount
-									disabled={disabled}
-									value={amount}
-									onChange={(_, value) => onAmountChange(value)}
-									placeholder={t('exchange.currency-card.amount-placeholder')}
-									data-testid="currency-amount"
-								/>
-								{!isBase && (
-									<MaxButton
-										onClick={hasWalletBalance ? onBalanceClick : undefined}
-										noOutline={true}
-=======
 		<>
 			<DesktopOnlyView>
 				<CardContainer>
 					<StyledCard
+						data-testid={'currency-card-' + side}
 						className={`currency-card currency-card-${side}`}
 						interactive={interactive}
 						{...rest}
@@ -203,7 +176,6 @@
 										onClick={hasCurrencySelectCallback ? onCurrencySelect : undefined}
 										role="button"
 										data-testid="currency-selector"
->>>>>>> 39855e4c
 									>
 										<TokenLabel>
 											{currencyKeySelected && (
