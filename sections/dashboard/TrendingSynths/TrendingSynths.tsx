import { FC, useMemo } from 'react';
import styled from 'styled-components';
import { useTranslation } from 'react-i18next';
import { useRecoilState, useRecoilValue } from 'recoil';

import synthetix, { Synth } from '@synthetixio/contracts-interface';

import Select from 'components/Select';
<<<<<<< HEAD
=======
import { Period } from 'constants/period';
import useExchangeRatesQuery from 'queries/rates/useExchangeRatesQuery';
import useHistoricalVolumeQuery from 'queries/rates/useHistoricalVolumeQuery';
>>>>>>> 568a3bf8

import { CardTitle } from 'sections/dashboard/common';

import { FlexDivRowCentered } from 'styles/common';

import SynthRow from './SynthRow';
import { numericSort } from './utils';
import { SYNTH_SORT_OPTIONS, SynthSort } from './constants';
import { trendingSynthsOptionState } from 'store/ui';
import useSynthetixQueries, { HistoricalRatesUpdates } from '@synthetixio/queries';
import { CurrencyKey } from 'constants/currency';
import _ from 'lodash';
import { networkState } from 'store/wallet';

const TrendingSynths: FC = () => {
	const { t } = useTranslation();

	const [currentSynthSort, setCurrentSynthSort] = useRecoilState(trendingSynthsOptionState);

	const network = useRecoilValue(networkState);
	const { 
		useExchangeRatesQuery,
		useHistoricalRatesQuery,
		useHistoricalVolumeQuery
	} = useSynthetixQueries({
		networkId: network.id,
	})

<<<<<<< HEAD
	// eslint-disable-next-line
	const synths = synthetix({ networkId: 1 }).synths;
=======
	const historicalRatesCache = queryCache.getQueries(['rates', 'historicalRates', Period.ONE_DAY]);
>>>>>>> 568a3bf8

	const exchangeRatesQuery = useExchangeRatesQuery();
	const historicalVolumeQuery = useHistoricalVolumeQuery();

	// ok for rules of hooks since `synths` is static for execution of the site
	const historicalRates: Partial<Record<CurrencyKey, HistoricalRatesUpdates>> = {};
	for(const synth of synths) {
		const historicalRateQuery = useHistoricalRatesQuery(synth.name as CurrencyKey);

		if (historicalRateQuery.isSuccess) {
			historicalRates[synth.name as CurrencyKey] = historicalRateQuery.data!;
		}
	}

	const exchangeRates = exchangeRatesQuery.isSuccess ? exchangeRatesQuery.data ?? null : null;

	const historicalVolume = historicalVolumeQuery.isSuccess
		? historicalVolumeQuery.data ?? null
		: null;

	const sortedSynths = useMemo(() => {
		if (currentSynthSort.value === SynthSort.Price && exchangeRates != null) {
			return synths.sort((a: Synth, b: Synth) => numericSort(exchangeRates, a, b));
		}
		if (currentSynthSort.value === SynthSort.Volume && historicalVolume != null) {
			return synths.sort((a: Synth, b: Synth) => numericSort(historicalVolume, a, b));
		}
		if (historicalRates != null) {
			if (currentSynthSort.value === SynthSort.Rates24HHigh) {
				return synths.sort((a: Synth, b: Synth) =>
					numericSort(_.mapValues(historicalRates, 'high'), a, b)
				);
			}
			if (currentSynthSort.value === SynthSort.Rates24HLow) {
				return synths.sort((a: Synth, b: Synth) =>
					numericSort(_.mapValues(historicalRates, 'low'), a, b)
				);
			}
			if (currentSynthSort.value === SynthSort.Change) {
				return synths.sort((a: Synth, b: Synth) =>
					numericSort(_.mapValues(historicalRates, 'change'), a, b)
				);
			}
		}
		return synths;
	}, [synths, currentSynthSort, exchangeRates, historicalVolume, historicalRates]);

	return (
		<>
			<Container>
				<TitleSortContainer>
					<CardTitle>{t('dashboard.trending')}</CardTitle>
					<TrendingSortSelect
						inputId="synth-sort-options"
						formatOptionLabel={(option: any) => <span>{t(option.label)}</span>}
						options={SYNTH_SORT_OPTIONS}
						value={currentSynthSort}
						onChange={(option: any) => {
							if (option) {
								setCurrentSynthSort(option);
							}
						}}
					/>
				</TitleSortContainer>
			</Container>
			<Rows>
				{sortedSynths.map((synth: Synth) => {
					const price = exchangeRates && exchangeRates[synth.name];
					const currencyKey = synth.name;

					return <SynthRow key={currencyKey} synth={synth} price={price} />;
				})}
			</Rows>
		</>
	);
};

const Container = styled.div`
	padding: 0 32px;
`;

const TitleSortContainer = styled(FlexDivRowCentered)`
	margin-top: -10px;
`;

const Rows = styled.div`
	overflow: auto;
	padding-top: 10px;
`;

const TrendingSortSelect = styled(Select)`
	width: 120px;
`;

export default TrendingSynths;<|MERGE_RESOLUTION|>--- conflicted
+++ resolved
@@ -6,12 +6,7 @@
 import synthetix, { Synth } from '@synthetixio/contracts-interface';
 
 import Select from 'components/Select';
-<<<<<<< HEAD
-=======
 import { Period } from 'constants/period';
-import useExchangeRatesQuery from 'queries/rates/useExchangeRatesQuery';
-import useHistoricalVolumeQuery from 'queries/rates/useHistoricalVolumeQuery';
->>>>>>> 568a3bf8
 
 import { CardTitle } from 'sections/dashboard/common';
 
@@ -40,12 +35,8 @@
 		networkId: network.id,
 	})
 
-<<<<<<< HEAD
 	// eslint-disable-next-line
 	const synths = synthetix({ networkId: 1 }).synths;
-=======
-	const historicalRatesCache = queryCache.getQueries(['rates', 'historicalRates', Period.ONE_DAY]);
->>>>>>> 568a3bf8
 
 	const exchangeRatesQuery = useExchangeRatesQuery();
 	const historicalVolumeQuery = useHistoricalVolumeQuery();
