--- conflicted
+++ resolved
@@ -16,27 +16,13 @@
 import Connector from 'containers/Connector';
 import { FundingRateResponse } from 'sdk/types/futures';
 import {
-<<<<<<< HEAD
 	selectAverageFundingRates,
 	selectMarkets,
 	selectMarketVolumes,
 } from 'state/futures/selectors';
 import { useAppSelector } from 'state/hooks';
 import { pastRatesState, futuresAccountTypeState } from 'store/futures';
-import {
-	getSynthDescription,
-	isDecimalFour,
-	MarketKeyByAsset,
-	FuturesMarketAsset,
-} from 'utils/futures';
-=======
-	pastRatesState,
-	fundingRatesState,
-	futuresVolumesState,
-	futuresAccountTypeState,
-} from 'store/futures';
 import { getSynthDescription, MarketKeyByAsset, FuturesMarketAsset } from 'utils/futures';
->>>>>>> 086fa149
 
 const FuturesMarketsTable: FC = () => {
 	const { t } = useTranslation();
