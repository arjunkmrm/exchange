import { FC } from 'react';
import styled from 'styled-components';
import Link from 'next/link';
import { useTranslation, Trans } from 'react-i18next';

import ROUTES from 'constants/routes';
import { Synths } from 'constants/currency';

import Button from 'components/Button';

import media from 'styles/media';
import { GridDivCentered, NoTextTransform } from 'styles/common';

import SynthBalanceRow, { SynthBalanceRowProps } from './SynthBalanceRow';
<<<<<<< HEAD
import { useRecoilValue } from 'recoil';
import { isL2State } from 'store/wallet';
=======
import { SynthBalance } from '@synthetixio/queries';
>>>>>>> 0c58ef16

type SynthBalancesProps = Omit<SynthBalanceRowProps, 'synth'> & {
	balances: SynthBalance[];
};

const { sUSD } = Synths;

const SynthBalances: FC<SynthBalancesProps> = ({ exchangeRates, balances, totalUSDBalance }) => {
	const { t } = useTranslation();
	const isL2 = useRecoilValue(isL2State);

	if (balances.length === 0) {
		return (
			<NoBalancesContainer>
				<Message>
					<Trans
						t={t}
						i18nKey={isL2 ? 'exchange.onboard.l2-message' : 'exchange.onboard.message'}
						values={{ currencyKey: sUSD }}
						components={[<NoTextTransform />]}
					/>
				</Message>
				{isL2 ? (
					<Link href={'https://staking.synthetix.io/staking'}>
						<Button size="lg" variant="primary" isRounded={true}>
							<Trans
								t={t}
								i18nKey="exchange.onboard.mint-button"
								values={{ currencyKey: sUSD }}
								components={[<NoTextTransform />]}
							/>
						</Button>
					</Link>
				) : (
					<Link href={ROUTES.Dashboard.Convert}>
						<Button size="lg" variant="primary" isRounded={true}>
							<Trans
								t={t}
								i18nKey="common.currency.buy-currency"
								values={{ currencyKey: sUSD }}
								components={[<NoTextTransform />]}
							/>
						</Button>
					</Link>
				)}
			</NoBalancesContainer>
		);
	}

	return (
		<>
			{balances.map((synth: SynthBalance) => (
				<SynthBalanceRow
					key={synth.currencyKey}
					synth={synth}
					totalUSDBalance={totalUSDBalance}
					exchangeRates={exchangeRates}
				/>
			))}
		</>
	);
};

export const NoBalancesContainer = styled(GridDivCentered)`
	width: 100%;
	border-radius: 4px;
	grid-template-columns: 1fr auto;
	background-color: ${(props) => props.theme.colors.elderberry};
	padding: 16px 32px;
	margin: 0 auto;
	${media.lessThan('md')`
		justify-items: center;
		grid-template-columns: unset;
		grid-gap: 30px;
	`}
`;

export const Message = styled.div`
	color: ${(props) => props.theme.colors.white};
	font-size: 14px;
	font-family: ${(props) => props.theme.fonts.bold};
	flex-grow: 1;
	text-align: center;
`;

export default SynthBalances;<|MERGE_RESOLUTION|>--- conflicted
+++ resolved
@@ -12,12 +12,9 @@
 import { GridDivCentered, NoTextTransform } from 'styles/common';
 
 import SynthBalanceRow, { SynthBalanceRowProps } from './SynthBalanceRow';
-<<<<<<< HEAD
 import { useRecoilValue } from 'recoil';
 import { isL2State } from 'store/wallet';
-=======
 import { SynthBalance } from '@synthetixio/queries';
->>>>>>> 0c58ef16
 
 type SynthBalancesProps = Omit<SynthBalanceRowProps, 'synth'> & {
 	balances: SynthBalance[];
