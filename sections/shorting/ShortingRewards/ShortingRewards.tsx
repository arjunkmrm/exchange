import { FC, useMemo, useState } from 'react';
import { useTranslation } from 'react-i18next';
import { useRecoilState, useRecoilValue } from 'recoil';
import styled from 'styled-components';

import { gasSpeedState, isL2State } from 'store/wallet';
import useSelectedPriceCurrency from 'hooks/useSelectedPriceCurrency';

import { CRYPTO_CURRENCY_MAP, Synths } from 'constants/currency';
import { SYNTHS_TO_SHORT, SYNTHS_TO_SHORT_L1 } from '../constants';

import ShortingRewardRow, { GasInfo } from './ShortingRewardRow';

import { getExchangeRatesForCurrencies } from 'utils/currencies';
import { getTransactionPrice } from 'utils/network';

import GasPriceSelect from 'sections/shared/components/GasPriceSelect';

import { Title } from '../common';
import useSynthetixQueries from '@synthetixio/queries';
import { parseGasPriceObject } from 'hooks/useGas';

const ShortingRewards: FC = () => {
	const { t } = useTranslation();
	const isL2 = useRecoilValue(isL2State);

	const [gasInfo, setGasInfo] = useState<GasInfo | null>(null);

	const [gasSpeed] = useRecoilState(gasSpeedState);

	const { useEthGasPriceQuery, useExchangeRatesQuery } = useSynthetixQueries();

	const ethGasPriceQuery = useEthGasPriceQuery();
	const { selectedPriceCurrency } = useSelectedPriceCurrency();
	const exchangeRatesQuery = useExchangeRatesQuery();

	const gasPrices = useMemo(
		() => (ethGasPriceQuery.isSuccess ? ethGasPriceQuery?.data ?? undefined : undefined),
		[ethGasPriceQuery.isSuccess, ethGasPriceQuery.data]
	);

	const gasPrice = useMemo(
		() =>
			ethGasPriceQuery.isSuccess
				? ethGasPriceQuery?.data != null
					? parseGasPriceObject(ethGasPriceQuery.data[gasSpeed])
					: null
				: null,
		[ethGasPriceQuery.isSuccess, ethGasPriceQuery.data, gasSpeed]
	);

	const exchangeRates = useMemo(
		() => (exchangeRatesQuery.isSuccess ? exchangeRatesQuery.data ?? null : null),
		[exchangeRatesQuery.isSuccess, exchangeRatesQuery.data]
	);

	const snxPriceRate = useMemo(
		() =>
			getExchangeRatesForCurrencies(
				exchangeRates,
				CRYPTO_CURRENCY_MAP.SNX,
				selectedPriceCurrency.name
			),
		[exchangeRates, selectedPriceCurrency.name]
	);

	const ethPriceRate = useMemo(
		() => getExchangeRatesForCurrencies(exchangeRates, Synths.sETH, selectedPriceCurrency.name),
		[exchangeRates, selectedPriceCurrency.name]
	);

	const transactionFee = useMemo(
		() => getTransactionPrice(gasPrice, gasInfo?.limit, ethPriceRate, gasInfo?.l1Fee),
		[gasPrice, gasInfo?.limit, gasInfo?.l1Fee, ethPriceRate]
	);

	return (
		<div>
			<Title>{t('shorting.rewards.title')}</Title>
<<<<<<< HEAD
			{SYNTHS_TO_SHORT.map((currencyKey) => (
=======
			{(isL2 ? SYNTHS_TO_SHORT : SYNTHS_TO_SHORT_L1).map((currencyKey) => (
>>>>>>> 861cf04e
				<ShortingRewardRow
					key={currencyKey}
					{...{
						gasPrice,
						setGasInfo,
						currencyKey,
						snxPriceRate,
					}}
				/>
			))}
			<StyledGasPriceSelect {...{ gasPrices, transactionFee }} />
		</div>
	);
};

const StyledGasPriceSelect = styled(GasPriceSelect)`
	padding: 5px 0;
	display: flex;
	justify-content: space-between;
	width: auto;
	border-bottom: 1px solid ${(props) => props.theme.colors.navy};
`;

export default ShortingRewards;<|MERGE_RESOLUTION|>--- conflicted
+++ resolved
@@ -77,11 +77,7 @@
 	return (
 		<div>
 			<Title>{t('shorting.rewards.title')}</Title>
-<<<<<<< HEAD
-			{SYNTHS_TO_SHORT.map((currencyKey) => (
-=======
 			{(isL2 ? SYNTHS_TO_SHORT : SYNTHS_TO_SHORT_L1).map((currencyKey) => (
->>>>>>> 861cf04e
 				<ShortingRewardRow
 					key={currencyKey}
 					{...{
