--- conflicted
+++ resolved
@@ -24,12 +24,9 @@
 
 	const [gasLimit, setGasLimit] = useState<number | null>(null);
 	const [gasSpeed] = useRecoilState(gasSpeedState);
-<<<<<<< HEAD
-=======
 
 	const { useEthGasPriceQuery, useExchangeRatesQuery } = useSynthetixQueries();
 
->>>>>>> 0c58ef16
 	const ethGasPriceQuery = useEthGasPriceQuery();
 	const { selectedPriceCurrency } = useSelectedPriceCurrency();
 	const exchangeRatesQuery = useExchangeRatesQuery();
