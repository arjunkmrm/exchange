import { FC, useMemo, useState } from 'react';
import { useTranslation } from 'react-i18next';
import { useRecoilState } from 'recoil';
import styled from 'styled-components';

<<<<<<< HEAD
import synthetix from 'lib/synthetix';
import Button from 'components/Button';
import { normalizeGasLimit, getTransactionPrice, gasPriceInWei } from 'utils/network';
import { getExchangeRatesForCurrencies } from 'utils/currencies';
import TxConfirmationModal from 'sections/shared/modals/TxConfirmationModal';

import { GridDivCentered, NoTextTransform } from 'styles/common';
import media from 'styles/media';

import { gasSpeedState, walletAddressState } from 'store/wallet';
=======
import { gasSpeedState } from 'store/wallet';

>>>>>>> 876495ad
import useSelectedPriceCurrency from 'hooks/useSelectedPriceCurrency';

import useEthGasPriceQuery from 'queries/network/useEthGasPriceQuery';
import useExchangeRatesQuery from 'queries/rates/useExchangeRatesQuery';

import { CRYPTO_CURRENCY_MAP, SYNTHS_MAP } from 'constants/currency';
import { SYNTHS_TO_SHORT } from '../constants';

import ShortingReward from './ShortingRewardRow';

import { getExchangeRatesForCurrencies } from 'utils/currencies';
import { getTransactionPrice } from 'utils/network';

<<<<<<< HEAD
import useCollateralShortRewards from 'queries/collateral/useCollateralShortRewards';
import TransactionNotifier from 'containers/TransactionNotifier';
=======
import GasPriceSummaryItem from 'sections/exchange/FooterCard/TradeSummaryCard/GasPriceSummaryItem';
>>>>>>> 876495ad

import { Title } from '../common';

const ShortingRewards: FC = () => {
	const { t } = useTranslation();

	const [gasLimit, setGasLimit] = useState<number | null>(null);
	const [gasSpeed] = useRecoilState(gasSpeedState);
<<<<<<< HEAD
	const walletAddress = useRecoilValue(walletAddressState);
	const { selectedPriceCurrency, selectPriceCurrencyRate } = useSelectedPriceCurrency();
	const [txConfirmationModalOpen, setTxConfirmationModalOpen] = useState<boolean>(false);
	const [isSubmitting, setIsSubmitting] = useState<boolean>(false);
	const [txError, setTxError] = useState<string | null>(null);
	const { monitorTransaction } = TransactionNotifier.useContainer();
=======

>>>>>>> 876495ad
	const ethGasPriceQuery = useEthGasPriceQuery();
	const { selectedPriceCurrency } = useSelectedPriceCurrency();
	const exchangeRatesQuery = useExchangeRatesQuery();

	const gasPrices = useMemo(
		() => (ethGasPriceQuery.isSuccess ? ethGasPriceQuery?.data ?? undefined : undefined),
		[ethGasPriceQuery.isSuccess, ethGasPriceQuery.data]
	);

	const gasPrice = useMemo(
		() =>
			ethGasPriceQuery.isSuccess
				? ethGasPriceQuery?.data != null
					? ethGasPriceQuery.data[gasSpeed]
					: null
				: null,
		[ethGasPriceQuery.isSuccess, ethGasPriceQuery.data, gasSpeed]
	);

	const exchangeRates = useMemo(
		() => (exchangeRatesQuery.isSuccess ? exchangeRatesQuery.data ?? null : null),
		[exchangeRatesQuery.isSuccess, exchangeRatesQuery.data]
	);

	const snxPriceRate = useMemo(
		() =>
			getExchangeRatesForCurrencies(
				exchangeRates,
				CRYPTO_CURRENCY_MAP.SNX,
				selectedPriceCurrency.name
			),
		[exchangeRates, selectedPriceCurrency.name]
	);

	const ethPriceRate = useMemo(
		() => getExchangeRatesForCurrencies(exchangeRates, SYNTHS_MAP.sETH, selectedPriceCurrency.name),
		[exchangeRates, selectedPriceCurrency.name]
	);

	const transactionFee = useMemo(() => getTransactionPrice(gasPrice, gasLimit, ethPriceRate), [
		gasPrice,
		gasLimit,
		ethPriceRate,
	]);

<<<<<<< HEAD
	const onSubmit = async () => {
		if (synthetix.js != null && gasPrice != null) {
			setTxError(null);
			setTxConfirmationModalOpen(true);

			try {
				setIsSubmitting(true);

				let tx: ethers.ContractTransaction | null = null;

				const gasLimitEstimate = await getGasEstimate();

				setGasLimit(gasLimitEstimate);

				tx = (await synthetix.js.contracts.CollateralShort.getReward(
					ethers.utils.formatBytes32String(currencyKey),
					walletAddress,
					{
						gasPrice: gasPriceInWei(gasPrice),
						gasLimit: gasLimitEstimate,
					}
				)) as ethers.ContractTransaction;

				if (tx != null) {
					monitorTransaction({
						txHash: tx.hash,
						onTxConfirmed: () => {
							collateralShortRewardsQuery.refetch();
						},
					});
				}
				setTxConfirmationModalOpen(false);
			} catch (e) {
				console.log(e);
				setTxError(e.message);
			} finally {
				setIsSubmitting(false);
			}
		}
	};

	const totalTradePrice = useMemo(() => {
		if (shortingRewards != null) {
			let tradePrice = shortingRewards.multipliedBy(snxPriceRate);
			if (selectPriceCurrencyRate) {
				tradePrice = tradePrice.dividedBy(selectPriceCurrencyRate);
			}

			return tradePrice;
		}
		return 0;
	}, [shortingRewards, snxPriceRate, selectPriceCurrencyRate]);

=======
>>>>>>> 876495ad
	return (
		<div>
			<Title>{t('shorting.rewards.title')}</Title>
			{SYNTHS_TO_SHORT.map((currencyKey) => (
				<ShortingReward
					key={currencyKey}
					{...{ gasPrice, setGasLimit, currencyKey, snxPriceRate }}
				/>
			))}
			<StyledGasPriceSummaryItem {...{ gasPrices, transactionFee }} />
		</div>
	);
};

const StyledGasPriceSummaryItem = styled(GasPriceSummaryItem)`
	padding: 5px 0;
	display: flex;
	justify-content: space-between;
	width: auto;
	border-bottom: 1px solid ${(props) => props.theme.colors.navy};
`;

export default ShortingRewards;<|MERGE_RESOLUTION|>--- conflicted
+++ resolved
@@ -3,21 +3,7 @@
 import { useRecoilState } from 'recoil';
 import styled from 'styled-components';
 
-<<<<<<< HEAD
-import synthetix from 'lib/synthetix';
-import Button from 'components/Button';
-import { normalizeGasLimit, getTransactionPrice, gasPriceInWei } from 'utils/network';
-import { getExchangeRatesForCurrencies } from 'utils/currencies';
-import TxConfirmationModal from 'sections/shared/modals/TxConfirmationModal';
-
-import { GridDivCentered, NoTextTransform } from 'styles/common';
-import media from 'styles/media';
-
-import { gasSpeedState, walletAddressState } from 'store/wallet';
-=======
 import { gasSpeedState } from 'store/wallet';
-
->>>>>>> 876495ad
 import useSelectedPriceCurrency from 'hooks/useSelectedPriceCurrency';
 
 import useEthGasPriceQuery from 'queries/network/useEthGasPriceQuery';
@@ -31,12 +17,9 @@
 import { getExchangeRatesForCurrencies } from 'utils/currencies';
 import { getTransactionPrice } from 'utils/network';
 
-<<<<<<< HEAD
 import useCollateralShortRewards from 'queries/collateral/useCollateralShortRewards';
 import TransactionNotifier from 'containers/TransactionNotifier';
-=======
 import GasPriceSummaryItem from 'sections/exchange/FooterCard/TradeSummaryCard/GasPriceSummaryItem';
->>>>>>> 876495ad
 
 import { Title } from '../common';
 
@@ -45,16 +28,6 @@
 
 	const [gasLimit, setGasLimit] = useState<number | null>(null);
 	const [gasSpeed] = useRecoilState(gasSpeedState);
-<<<<<<< HEAD
-	const walletAddress = useRecoilValue(walletAddressState);
-	const { selectedPriceCurrency, selectPriceCurrencyRate } = useSelectedPriceCurrency();
-	const [txConfirmationModalOpen, setTxConfirmationModalOpen] = useState<boolean>(false);
-	const [isSubmitting, setIsSubmitting] = useState<boolean>(false);
-	const [txError, setTxError] = useState<string | null>(null);
-	const { monitorTransaction } = TransactionNotifier.useContainer();
-=======
-
->>>>>>> 876495ad
 	const ethGasPriceQuery = useEthGasPriceQuery();
 	const { selectedPriceCurrency } = useSelectedPriceCurrency();
 	const exchangeRatesQuery = useExchangeRatesQuery();
@@ -100,62 +73,6 @@
 		ethPriceRate,
 	]);
 
-<<<<<<< HEAD
-	const onSubmit = async () => {
-		if (synthetix.js != null && gasPrice != null) {
-			setTxError(null);
-			setTxConfirmationModalOpen(true);
-
-			try {
-				setIsSubmitting(true);
-
-				let tx: ethers.ContractTransaction | null = null;
-
-				const gasLimitEstimate = await getGasEstimate();
-
-				setGasLimit(gasLimitEstimate);
-
-				tx = (await synthetix.js.contracts.CollateralShort.getReward(
-					ethers.utils.formatBytes32String(currencyKey),
-					walletAddress,
-					{
-						gasPrice: gasPriceInWei(gasPrice),
-						gasLimit: gasLimitEstimate,
-					}
-				)) as ethers.ContractTransaction;
-
-				if (tx != null) {
-					monitorTransaction({
-						txHash: tx.hash,
-						onTxConfirmed: () => {
-							collateralShortRewardsQuery.refetch();
-						},
-					});
-				}
-				setTxConfirmationModalOpen(false);
-			} catch (e) {
-				console.log(e);
-				setTxError(e.message);
-			} finally {
-				setIsSubmitting(false);
-			}
-		}
-	};
-
-	const totalTradePrice = useMemo(() => {
-		if (shortingRewards != null) {
-			let tradePrice = shortingRewards.multipliedBy(snxPriceRate);
-			if (selectPriceCurrencyRate) {
-				tradePrice = tradePrice.dividedBy(selectPriceCurrencyRate);
-			}
-
-			return tradePrice;
-		}
-		return 0;
-	}, [shortingRewards, snxPriceRate, selectPriceCurrencyRate]);
-
-=======
->>>>>>> 876495ad
 	return (
 		<div>
 			<Title>{t('shorting.rewards.title')}</Title>
