import { useState, useEffect, useMemo, useCallback, ReactNode } from 'react';
import { ethers, utils } from 'ethers';
import { useRecoilValue, useSetRecoilState } from 'recoil';
import get from 'lodash/get';
import { Trans, useTranslation } from 'react-i18next';
import { Svg } from 'react-optimized-image';
import produce from 'immer';

import ArrowRightIcon from 'assets/svg/app/circle-arrow-right.svg';

import Wei, { wei } from '@synthetixio/wei';

import { CurrencyKey, Synths } from 'constants/currency';

import useCollateralShortContractInfoQuery from 'queries/collateral/useCollateralShortContractInfoQuery';
import useCollateralShortRate from 'queries/collateral/useCollateralShortRate';

import CurrencyCard from 'sections/exchange/TradeCard/CurrencyCard';
import TradeSummaryCard from 'sections/exchange/FooterCard/TradeSummaryCard';
import NoSynthsCard from 'sections/exchange/FooterCard/NoSynthsCard';
import MarketClosureCard from 'sections/exchange/FooterCard/MarketClosureCard';
import ConnectWalletCard from 'sections/exchange/FooterCard/ConnectWalletCard';
import TxConfirmationModal from 'sections/shared/modals/TxConfirmationModal';
import TxApproveModal from 'sections/shared/modals/TxApproveModal';
import SelectShortCurrencyModal from 'sections/shared/modals/SelectShortCurrencyModal';
import useCurrencyPair from 'sections/exchange/hooks/useCurrencyPair';

import {
	customGasPriceState,
	gasSpeedState,
	isWalletConnectedState,
	walletAddressState,
} from 'store/wallet';
import { appReadyState } from 'store/app';
import { customShortCRatioState, shortCRatioState } from 'store/ui';

import { getExchangeRatesForCurrencies, synthToContractName } from 'utils/currencies';

import useMarketClosed from 'hooks/useMarketClosed';
import useSelectedPriceCurrency from 'hooks/useSelectedPriceCurrency';

import { getTransactionPrice, normalizeGasLimit, gasPriceInWei } from 'utils/network';

import { zeroBN, formatNumber } from 'utils/formatters/number';

import { NoTextTransform } from 'styles/common';
import { historicalShortsPositionState } from 'store/shorts';

import { SYNTHS_TO_SHORT } from '../constants';
import TransactionNotifier from 'containers/TransactionNotifier';
import useSynthetixQueries from '@synthetixio/queries';

type ShortCardProps = {
	defaultBaseCurrencyKey?: CurrencyKey | null;
	defaultQuoteCurrencyKey?: CurrencyKey | null;
};

const useShort = ({
	defaultBaseCurrencyKey = null,
	defaultQuoteCurrencyKey = null,
}: ShortCardProps) => {
	const { t } = useTranslation();
<<<<<<< HEAD
	const { monitorTransaction } = TransactionNotifier.useContainer();
=======
	const { notify, synthsMap, synthetixjs } = Connector.useContainer();
	const { monitorHash } = Notify.useContainer();
>>>>>>> c3214833

	const [currencyPair, setCurrencyPair] = useCurrencyPair<CurrencyKey>({
		persistSelectedCurrencies: false,
		defaultBaseCurrencyKey,
		defaultQuoteCurrencyKey,
	});

	const {
		useEthGasPriceQuery,
		useSynthsBalancesQuery,
		useExchangeRatesQuery,
	} = useSynthetixQueries();

	const { base: baseCurrencyKey, quote: quoteCurrencyKey } = currencyPair;

	const isAppReady = useRecoilValue(appReadyState);
	const [isApproving, setIsApproving] = useState<boolean>(false);
	const [isApproved, setIsApproved] = useState<boolean>(false);
	const [baseCurrencyAmount, setBaseCurrencyAmount] = useState<string>('');
	const [quoteCurrencyAmount, setQuoteCurrencyAmount] = useState<string>('');
	const [isSubmitting, setIsSubmitting] = useState<boolean>(false);
	const isWalletConnected = useRecoilValue(isWalletConnectedState);
	const walletAddress = useRecoilValue(walletAddressState);
	const [txConfirmationModalOpen, setTxConfirmationModalOpen] = useState<boolean>(false);
	const [txApproveModalOpen, setTxApproveModalOpen] = useState<boolean>(false);
	const [selectShortCurrencyModalOpen, setSelectShortCurrencyModalOpen] = useState<boolean>(false);
	const [txError, setTxError] = useState<string | null>(null);
	const gasSpeed = useRecoilValue(gasSpeedState);
	const customGasPrice = useRecoilValue(customGasPriceState);
	const { selectPriceCurrencyRate, selectedPriceCurrency } = useSelectedPriceCurrency();
	const selectedShortCRatio = useRecoilValue(shortCRatioState);
	const customShortCRatio = useRecoilValue(customShortCRatioState);
	const setHistoricalShortPositions = useSetRecoilState(historicalShortsPositionState);

	const shortCRatio = useMemo(
		() => (customShortCRatio !== '' ? Number(customShortCRatio) / 100 : selectedShortCRatio),
		[customShortCRatio, selectedShortCRatio]
	);

	const [gasLimit, setGasLimit] = useState<number | null>(null);

	const synthsWalletBalancesQuery = useSynthsBalancesQuery(walletAddress);
	const ethGasPriceQuery = useEthGasPriceQuery();
	const exchangeRatesQuery = useExchangeRatesQuery();
	const collateralShortContractInfoQuery = useCollateralShortContractInfoQuery();
	const collateralShortRateQuery = useCollateralShortRate(baseCurrencyKey);

	const collateralShortContractInfo = collateralShortContractInfoQuery.isSuccess
		? collateralShortContractInfoQuery?.data ?? null
		: null;

	const issueFeeRate = collateralShortContractInfo?.issueFeeRate;
	const minCratio = collateralShortContractInfo?.minCollateralRatio;
	const minCollateral = collateralShortContractInfo?.minCollateral;

	const shortRate = collateralShortRateQuery.isSuccess
		? collateralShortRateQuery?.data ?? null
		: null;

	const shortCRatioTooLow = useMemo(
		() => (minCratio != null ? wei(shortCRatio).lt(minCratio) : false),
		[shortCRatio, minCratio]
	);

	const baseCurrency = baseCurrencyKey != null ? synthsMap[baseCurrencyKey] : null;
	const exchangeRates = exchangeRatesQuery.isSuccess ? exchangeRatesQuery.data ?? null : null;

	const rate = useMemo(
		() => getExchangeRatesForCurrencies(exchangeRates, quoteCurrencyKey, baseCurrencyKey),
		[exchangeRates, quoteCurrencyKey, baseCurrencyKey]
	);
	const inverseRate = useMemo(() => (rate > 0 ? 1 / rate : 0), [rate]);

	const baseCurrencyBalance =
		baseCurrencyKey != null && synthsWalletBalancesQuery.isSuccess
			? get(synthsWalletBalancesQuery.data, ['balancesMap', baseCurrencyKey, 'balance'], zeroBN)
			: null;

	let quoteCurrencyBalance: Wei | null = null;
	if (quoteCurrencyKey != null) {
		quoteCurrencyBalance = synthsWalletBalancesQuery.isSuccess
			? get(synthsWalletBalancesQuery.data, ['balancesMap', quoteCurrencyKey, 'balance'], zeroBN)
			: null;
	}

	const basePriceRate = useMemo(
		() => getExchangeRatesForCurrencies(exchangeRates, baseCurrencyKey, selectedPriceCurrency.name),
		[exchangeRates, baseCurrencyKey, selectedPriceCurrency.name]
	);
	const quotePriceRate = useMemo(
		() =>
			getExchangeRatesForCurrencies(exchangeRates, quoteCurrencyKey, selectedPriceCurrency.name),
		[exchangeRates, quoteCurrencyKey, selectedPriceCurrency.name]
	);
	const ethPriceRate = useMemo(
		() => getExchangeRatesForCurrencies(exchangeRates, Synths.sETH, selectedPriceCurrency.name),
		[exchangeRates, selectedPriceCurrency.name]
	);

	const baseCurrencyAmountBN = baseCurrencyAmount ? wei(baseCurrencyAmount) : wei(0);
	const quoteCurrencyAmountBN = quoteCurrencyAmount ? wei(quoteCurrencyAmount) : wei(0);

	const totalTradePrice = useMemo(() => {
		let tradePrice = quoteCurrencyAmountBN.mul(quotePriceRate);
		if (selectPriceCurrencyRate && selectPriceCurrencyRate !== 0) {
			tradePrice = tradePrice.div(selectPriceCurrencyRate);
		}

		return tradePrice;
	}, [quoteCurrencyAmountBN, quotePriceRate, selectPriceCurrencyRate]);

	const selectedBothSides = useMemo(() => baseCurrencyKey != null && quoteCurrencyKey != null, [
		baseCurrencyKey,
		quoteCurrencyKey,
	]);

	const baseCurrencyMarketClosed = useMarketClosed(baseCurrencyKey);
	const quoteCurrencyMarketClosed = useMarketClosed(quoteCurrencyKey);

	const submissionDisabledReason: ReactNode = useMemo(() => {
		const insufficientBalance =
			quoteCurrencyBalance != null ? quoteCurrencyAmountBN.gt(quoteCurrencyBalance) : false;

		if (!selectedBothSides) {
			return t('exchange.summary-info.button.select-synth');
		}
		if (insufficientBalance) {
			return t('exchange.summary-info.button.insufficient-balance');
		}
		if (isSubmitting) {
			return t('exchange.summary-info.button.submitting-order');
		}
		if (isApproving) {
			return t('exchange.summary-info.button.approving');
		}
		if (!isWalletConnected || baseCurrencyAmountBN.lte(0) || quoteCurrencyAmountBN.lte(0)) {
			return t('exchange.summary-info.button.enter-amount');
		}
		if (shortCRatioTooLow) {
			return t('shorting.shorting-card.summary-info.button.c-ratio-too-low');
		}
		if (minCollateral != null && quoteCurrencyAmountBN.lt(minCollateral)) {
			return (
				<span>
					<Trans
						t={t}
						i18nKey="shorting.shorting-card.summary-info.button.min-collateral"
						values={{ amount: formatNumber(minCollateral), currencyKey: quoteCurrencyKey }}
						components={[<span />, <NoTextTransform />]}
					/>
				</span>
			);
		}
		return null;
	}, [
		quoteCurrencyKey,
		shortCRatioTooLow,
		isApproving,
		quoteCurrencyBalance,
		selectedBothSides,
		isSubmitting,
		baseCurrencyAmountBN,
		quoteCurrencyAmountBN,
		isWalletConnected,
		minCollateral,
		t,
	]);

	const noSynths =
		synthsWalletBalancesQuery.isSuccess && synthsWalletBalancesQuery.data
			? synthsWalletBalancesQuery.data.balances.length === 0
			: false;

	// TODO: grab these from the smart contract
	const synthsAvailableToShort = useMemo(() => {
		if (isAppReady) {
			return synthetixjs!.synths.filter((synth) =>
				SYNTHS_TO_SHORT.includes(synth.name as CurrencyKey)
			);
		}
		return [];
	}, [isAppReady, synthetixjs]);

	const gasPrice = useMemo(
		() =>
			customGasPrice !== ''
				? Number(customGasPrice)
				: ethGasPriceQuery.data != null
				? ethGasPriceQuery.data[gasSpeed]
				: null,
		[customGasPrice, ethGasPriceQuery.data, gasSpeed]
	);

	const transactionFee = useMemo(() => getTransactionPrice(gasPrice, gasLimit, ethPriceRate), [
		gasPrice,
		gasLimit,
		ethPriceRate,
	]);

	const feeAmountInBaseCurrency = useMemo(() => {
		if (issueFeeRate != null && baseCurrencyAmount) {
			return wei(baseCurrencyAmount).mul(issueFeeRate);
		}
		return null;
	}, [baseCurrencyAmount, issueFeeRate]);

	const feeCost = useMemo(() => {
		if (feeAmountInBaseCurrency != null) {
			return feeAmountInBaseCurrency.mul(basePriceRate);
		}
		return null;
	}, [feeAmountInBaseCurrency, basePriceRate]);

	const checkAllowance = useCallback(async () => {
		if (isWalletConnected && quoteCurrencyKey != null && quoteCurrencyAmount) {
			try {
				const { contracts } = synthetixjs!;

				const allowance = (await contracts[synthToContractName(quoteCurrencyKey)].allowance(
					walletAddress,
					contracts.CollateralShort.address
				)) as ethers.BigNumber;

				setIsApproved(wei(ethers.utils.formatEther(allowance)).gte(quoteCurrencyAmount));
			} catch (e) {
				console.log(e);
			}
		}
	}, [quoteCurrencyAmount, isWalletConnected, quoteCurrencyKey, walletAddress, synthetixjs]);

	useEffect(() => {
		checkAllowance();
	}, [checkAllowance]);

	// An attempt to show correct gas fees while making as few calls as possible. (as soon as the submission is "valid", compute it once)
	useEffect(() => {
		const getGasEstimate = async () => {
			if (gasLimit == null && submissionDisabledReason == null) {
				const gasLimitEstimate = await getGasLimitEstimateForShort();
				setGasLimit(gasLimitEstimate);
			}
		};
		getGasEstimate();
		// eslint-disable-next-line
	}, [submissionDisabledReason, gasLimit]);

	// reset estimated gas limit when currencies are changed.
	useEffect(() => {
		setGasLimit(null);
	}, [baseCurrencyKey, quoteCurrencyKey]);

	function resetCurrencies() {
		setQuoteCurrencyAmount('');
		setBaseCurrencyAmount('');
	}

	useEffect(() => {
		resetCurrencies();
	}, [shortCRatio]);

	const getShortParams = () => {
		return [
			quoteCurrencyAmountBN.toBN(),
			baseCurrencyAmountBN.toBN(),
			ethers.utils.formatBytes32String(baseCurrencyKey!),
		];
	};

	const getGasLimitEstimateForShort = async () => {
		try {
			const gasEstimate = await synthetixjs!.contracts.CollateralShort.estimateGas.open(
				...getShortParams()
			);

			return normalizeGasLimit(Number(gasEstimate));
		} catch (e) {
			console.log(e);
		}
		return null;
	};

	const handleApprove = async () => {
		if (quoteCurrencyKey != null && gasPrice != null) {
			setTxError(null);
			setTxApproveModalOpen(true);

			try {
				setIsApproving(true);
				// open approve modal

				const { contracts } = synthetixjs!;

				const collateralContract = contracts[synthToContractName(quoteCurrencyKey)];

				const gasEstimate = await collateralContract.estimateGas.approve(
					contracts.CollateralShort.address,
					ethers.constants.MaxUint256
				);
				const gasPriceWei = gasPriceInWei(gasPrice);

				const tx = await collateralContract.approve(
					contracts.CollateralShort.address,
					ethers.constants.MaxUint256,
					{
						gasLimit: normalizeGasLimit(Number(gasEstimate)),
						gasPrice: gasPriceWei,
					}
				);
				if (tx != null) {
					monitorTransaction({
						txHash: tx.hash,
						onTxConfirmed: () => {
							setIsApproving(false);
							// TODO: check for allowance or can we assume its ok?
							setIsApproved(true);
						},
					});
				}
				setTxApproveModalOpen(false);
			} catch (e) {
				console.log(e);
				setIsApproving(false);
				setTxError(e.message);
			}
		}
	};

	const onLoanCreated = useCallback(
		async (
			_owner: string,
			loanId: ethers.BigNumber,
			amount: ethers.BigNumber,
			collateral: ethers.BigNumber,
			currency: string,
			_issueFee: ethers.BigNumber,
			tx: ethers.Event
		) => {
			if (synthetixjs != null) {
				// const { CollateralShort } = synthetix.js.contracts;

				setHistoricalShortPositions((orders) =>
					produce(orders, (draftState) => {
						draftState.push({
							id: loanId.toString(),
							accruedInterest: wei(0),
							synthBorrowed: utils.parseBytes32String(currency) as CurrencyKey,
							synthBorrowedAmount: wei(amount),
							collateralLocked: Synths.sUSD,
							collateralLockedAmount: wei(collateral),
							txHash: tx.transactionHash,
							isOpen: true,
							createdAt: new Date(),
							closedAt: null,
							profitLoss: null,
						});
					})
				);
			}
		},
		[setHistoricalShortPositions, synthetixjs]
	);

	const handleSubmit = async () => {
		if (synthetixjs != null && gasPrice != null) {
			setTxError(null);
			setTxConfirmationModalOpen(true);

			const { CollateralShort } = synthetixjs.contracts;

			try {
				setIsSubmitting(true);

				let tx: ethers.ContractTransaction | null = null;

				const gasPriceWei = gasPriceInWei(gasPrice);

				const gasLimitEstimate = await getGasLimitEstimateForShort();

				setGasLimit(gasLimitEstimate);

				tx = (await CollateralShort.open(...getShortParams(), {
					gasPrice: gasPriceWei,
					gasLimit: gasLimitEstimate,
				})) as ethers.ContractTransaction;

				if (tx != null) {
					monitorTransaction({
						txHash: tx.hash,
						onTxConfirmed: () => {
							synthsWalletBalancesQuery.refetch();
						},
					});
				}
				setTxConfirmationModalOpen(false);
			} catch (e) {
				console.log(e);
				setTxError(e.message);
			} finally {
				setIsSubmitting(false);
			}
		}
	};

	useEffect(() => {
		const unsubs: Function[] = [];

		if (isAppReady && walletAddress != null) {
			const { CollateralShort } = synthetixjs!.contracts;

			const loanCreatedEvent = CollateralShort.filters.LoanCreated(walletAddress);

			CollateralShort.on(loanCreatedEvent, onLoanCreated);
			unsubs.push(() => CollateralShort.off(loanCreatedEvent, onLoanCreated));
		}
		return () => {
			unsubs.forEach((unsub) => unsub());
		};
	}, [isAppReady, walletAddress, onLoanCreated, synthetixjs]);

	const quoteCurrencyCard = (
		<CurrencyCard
			side="quote"
			currencyKey={quoteCurrencyKey}
			amount={quoteCurrencyAmount}
			onAmountChange={(value) => {
				if (value === '') {
					setQuoteCurrencyAmount('');
					setBaseCurrencyAmount('');
				} else {
					setQuoteCurrencyAmount(value);
					setBaseCurrencyAmount(wei(value).mul(rate).div(shortCRatio).toString());
				}
			}}
			walletBalance={quoteCurrencyBalance}
			onBalanceClick={() => {
				if (quoteCurrencyBalance != null) {
					setQuoteCurrencyAmount(quoteCurrencyBalance.toString());
					setBaseCurrencyAmount(quoteCurrencyBalance.mul(rate).div(shortCRatio).toString());
				}
			}}
			priceRate={quotePriceRate}
			label={t('shorting.common.collateral')}
		/>
	);

	const baseCurrencyCard = (
		<CurrencyCard
			side="base"
			currencyKey={baseCurrencyKey}
			amount={baseCurrencyAmount}
			onAmountChange={(value) => {
				if (value === '') {
					setBaseCurrencyAmount('');
					setQuoteCurrencyAmount('');
				} else {
					setBaseCurrencyAmount(value);
					setQuoteCurrencyAmount(wei(value).mul(inverseRate).mul(shortCRatio).toString());
				}
			}}
			walletBalance={baseCurrencyBalance}
			onBalanceClick={() => {
				if (baseCurrencyBalance != null) {
					setBaseCurrencyAmount(baseCurrencyBalance.toString());
					setQuoteCurrencyAmount(
						wei(baseCurrencyBalance).mul(inverseRate).mul(shortCRatio).toString()
					);
				}
			}}
			onCurrencySelect={() => setSelectShortCurrencyModalOpen(true)}
			priceRate={basePriceRate}
			label={t('shorting.common.shorting')}
		/>
	);

	const footerCard = (
		<>
			{!isWalletConnected ? (
				<ConnectWalletCard attached={true} />
			) : baseCurrencyMarketClosed.isMarketClosed || quoteCurrencyMarketClosed.isMarketClosed ? (
				<MarketClosureCard
					baseCurrencyMarketClosed={baseCurrencyMarketClosed}
					quoteCurrencyMarketClosed={quoteCurrencyMarketClosed}
					attached={true}
					quoteCurrencyKey={quoteCurrencyKey}
					baseCurrencyKey={baseCurrencyKey}
				/>
			) : noSynths ? (
				<NoSynthsCard attached={true} />
			) : (
				<TradeSummaryCard
					attached={true}
					submissionDisabledReason={submissionDisabledReason}
					onSubmit={isApproved ? handleSubmit : handleApprove}
					totalTradePrice={totalTradePrice.toString()}
					baseCurrencyAmount={baseCurrencyAmount}
					basePriceRate={basePriceRate}
					baseCurrency={baseCurrency || null}
					gasPrices={ethGasPriceQuery.data}
					feeReclaimPeriodInSeconds={0}
					quoteCurrencyKey={quoteCurrencyKey}
					feeRate={issueFeeRate ?? null}
					transactionFee={transactionFee}
					feeCost={feeCost}
					showFee={true}
					isApproved={isApproved}
					isCreateShort={true}
					shortInterestRate={shortRate}
				/>
			)}
			{txConfirmationModalOpen && (
				<TxConfirmationModal
					onDismiss={() => setTxConfirmationModalOpen(false)}
					txError={txError}
					attemptRetry={handleSubmit}
					baseCurrencyAmount={baseCurrencyAmount}
					quoteCurrencyAmount={quoteCurrencyAmount}
					baseCurrencyKey={baseCurrencyKey!}
					quoteCurrencyKey={quoteCurrencyKey!}
					totalTradePrice={totalTradePrice.toString()}
					txProvider="synthetix"
					feeCost={feeCost}
					quoteCurrencyLabel={t('shorting.common.posting')}
					baseCurrencyLabel={t('shorting.common.shorting')}
					icon={<Svg src={ArrowRightIcon} />}
				/>
			)}
			{txApproveModalOpen && (
				<TxApproveModal
					onDismiss={() => setTxApproveModalOpen(false)}
					txError={txError}
					attemptRetry={handleApprove}
					currencyKey={quoteCurrencyKey!}
					currencyLabel={<NoTextTransform>{quoteCurrencyKey}</NoTextTransform>}
				/>
			)}
			{selectShortCurrencyModalOpen && quoteCurrencyKey != null && (
				<SelectShortCurrencyModal
					onDismiss={() => setSelectShortCurrencyModalOpen(false)}
					onSelect={(currencyKey) => {
						resetCurrencies();
						// @ts-ignore
						setCurrencyPair((pair) => ({
							base: currencyKey,
							quote: pair.quote === currencyKey ? null : pair.quote,
						}));
					}}
					synths={synthsAvailableToShort}
					collateralCurrencyKey={quoteCurrencyKey}
				/>
			)}
		</>
	);

	return {
		baseCurrencyKey,
		quoteCurrencyKey,
		inverseRate,
		quoteCurrencyCard,
		baseCurrencyCard,
		footerCard,
	};
};

export default useShort;<|MERGE_RESOLUTION|>--- conflicted
+++ resolved
@@ -49,6 +49,7 @@
 import { SYNTHS_TO_SHORT } from '../constants';
 import TransactionNotifier from 'containers/TransactionNotifier';
 import useSynthetixQueries from '@synthetixio/queries';
+import Connector from 'containers/Connector';
 
 type ShortCardProps = {
 	defaultBaseCurrencyKey?: CurrencyKey | null;
@@ -60,12 +61,8 @@
 	defaultQuoteCurrencyKey = null,
 }: ShortCardProps) => {
 	const { t } = useTranslation();
-<<<<<<< HEAD
 	const { monitorTransaction } = TransactionNotifier.useContainer();
-=======
-	const { notify, synthsMap, synthetixjs } = Connector.useContainer();
-	const { monitorHash } = Notify.useContainer();
->>>>>>> c3214833
+	const { synthsMap, synthetixjs } = Connector.useContainer();
 
 	const [currencyPair, setCurrencyPair] = useCurrencyPair<CurrencyKey>({
 		persistSelectedCurrencies: false,
