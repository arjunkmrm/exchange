import { NetworkId } from '@synthetixio/contracts-interface';
import { wei } from '@synthetixio/wei';
import orderBy from 'lodash/orderBy';
import { FC, useMemo, useState } from 'react';
import { useTranslation } from 'react-i18next';
import InfiniteScroll from 'react-infinite-scroll-component';
import styled, { css } from 'styled-components';

import Button from 'components/Button';
import SearchInput from 'components/Input/SearchInput';
import Loader from 'components/Loader';
import { CurrencyKey, CATEGORY_MAP, ETH_ADDRESS, ETH_COINGECKO_ADDRESS } from 'constants/currency';
import { DEFAULT_SEARCH_DEBOUNCE_MS } from 'constants/defaults';
import Connector from 'containers/Connector';
import useDebouncedMemo from 'hooks/useDebouncedMemo';
import useCoinGeckoTokenPricesQuery from 'queries/coingecko/useCoinGeckoTokenPricesQuery';
import { getSynthsListForNetwork, SynthSymbol } from 'sdk/data/synths';
import {
	selectBalances,
	selectBalancesFetchStatus,
	selectSynthBalancesLoading,
} from 'state/balances/selectors';
import { selectTokenList } from 'state/exchange/selectors';
import { useAppSelector } from 'state/hooks';
import { FetchStatus } from 'state/types';
import { FlexDivCentered } from 'styles/common';
import media from 'styles/media';
import { zeroBN } from 'utils/formatters/number';

import { RowsHeader, CenteredModal } from '../common';
import CurrencyRow from './CurrencyRow';

const PAGE_LENGTH = 50;

export const CATEGORY_FILTERS = [CATEGORY_MAP.crypto, CATEGORY_MAP.forex, CATEGORY_MAP.commodity];

type SelectCurrencyModalProps = {
	synthsOverride?: Array<CurrencyKey>;
	onDismiss: () => void;
	onSelect: (currencyKey: string, isSynth: boolean) => void;
};

export const SelectCurrencyModal: FC<SelectCurrencyModalProps> = ({
	synthsOverride,
	onDismiss,
	onSelect,
}) => {
	const { t } = useTranslation();
	const { network } = Connector.useContainer();

	const [assetSearch, setAssetSearch] = useState('');
	const [synthCategory, setSynthCategory] = useState<string | null>(null);
	const [page, setPage] = useState(1);

	// Only available on Optimism mainnet
	const oneInchEnabled = network.id === 10;

	const allSynths = useMemo(() => getSynthsListForNetwork(network.id as NetworkId), [network.id]);

	const synths = !!synthsOverride
		? allSynths.filter((synth) => synthsOverride.includes(synth.name))
		: allSynths;

	const { synthBalancesMap, tokenBalances } = useAppSelector(selectBalances);
	const tokenList = useAppSelector(selectTokenList);
	const balancesStatus = useAppSelector(selectBalancesFetchStatus);

	const synthBalancesLoading = useAppSelector(selectSynthBalancesLoading);

	const categoryFilteredSynths = useMemo(
		() => (!!synthCategory ? synths.filter((synth) => synth.category === synthCategory) : synths),
		[synths, synthCategory]
	);

	const searchFilteredSynths = useDebouncedMemo(
		() =>
			assetSearch
				? categoryFilteredSynths.filter(({ name, description }) => {
						const assetSearchLC = assetSearch.toLowerCase();

						return (
							name.toLowerCase().includes(assetSearchLC) ||
							description.toLowerCase().includes(assetSearchLC)
						);
				  })
				: categoryFilteredSynths,
		[categoryFilteredSynths, assetSearch],
		DEFAULT_SEARCH_DEBOUNCE_MS
	);

	const synthsResults = useMemo(() => {
		const synthsList = assetSearch ? searchFilteredSynths : categoryFilteredSynths;
		return orderBy(
			synthsList,
<<<<<<< HEAD
			(synth) => {
				const synthBalance = synthBalancesMap[synth.name as CurrencyKey];
				return !!synthBalance ? Number(synthBalance.usdBalance) : 0;
			},
			'desc'
=======
			[
				(synth) => {
					const synthBalance = synthBalancesMap[synth.name as CurrencyKey];
					return !!synthBalance ? Number(synthBalance.usdBalance) : 0;
				},
				(synth) => synth.name.toLowerCase(),
			],
			['desc', 'asc']
>>>>>>> 898a6f3d
		);
	}, [assetSearch, searchFilteredSynths, categoryFilteredSynths, synthBalancesMap]);

	const synthKeys = useMemo(() => synthsResults.map((s) => s.name), [synthsResults]);

	const oneInchTokenList = useMemo(() => {
		return tokenList.filter((i) => !synthKeys.includes(i.symbol as SynthSymbol));
	}, [synthKeys, tokenList]);

	const searchFilteredTokens = useDebouncedMemo(
		() =>
			assetSearch
				? oneInchTokenList
						.filter(({ name, symbol }: any) => {
							const assetSearchLC = assetSearch.toLowerCase();
							return (
								name.toLowerCase().includes(assetSearchLC) ||
								symbol.toLowerCase().includes(assetSearchLC)
							);
						})
						.map((t: any) => ({ ...t, isSynth: false }))
				: oneInchTokenList,
		[oneInchTokenList, assetSearch],
		DEFAULT_SEARCH_DEBOUNCE_MS
	);

	const coinGeckoTokenPricesQuery = useCoinGeckoTokenPricesQuery(
		searchFilteredTokens.map((f) => f.address)
	);
	const coinGeckoPrices = coinGeckoTokenPricesQuery.data ?? null;

	const oneInchTokensPaged = useMemo(() => {
		if (!oneInchEnabled || (synthCategory && synthCategory !== 'crypto')) return [];
		const ordered =
			balancesStatus === FetchStatus.Success
				? orderBy(
						searchFilteredTokens.map((token) => {
							const tokenAddress =
								token.address === ETH_ADDRESS ? ETH_COINGECKO_ADDRESS : token.address;
							if (coinGeckoPrices?.[tokenAddress] && tokenBalances !== null) {
								const price = wei(coinGeckoPrices[tokenAddress].usd ?? 0);
								const balance = tokenBalances[token.symbol]?.balance ?? zeroBN;
								const usdBalance = price.mul(balance);

								return { ...token, usdBalance, balance };
							}
							return token;
						}),
						[
							({ usdBalance }) => (usdBalance ? usdBalance.toNumber() : 0),
							({ symbol }) => symbol.toLowerCase(),
						],
						['desc', 'asc']
				  )
				: searchFilteredTokens;
		if (ordered.length > PAGE_LENGTH) return ordered.slice(0, PAGE_LENGTH * page);
		return ordered;
	}, [
		oneInchEnabled,
		synthCategory,
		searchFilteredTokens,
		page,
		coinGeckoPrices,
		tokenBalances,
		balancesStatus,
	]);

	return (
		<StyledCenteredModal onDismiss={onDismiss} isOpen title={t('modals.select-currency.title')}>
			<Container id="scrollableDiv">
				<SearchContainer>
					<AssetSearchInput
						placeholder={t('modals.select-currency.search.placeholder')}
						onChange={(e) => {
							setSynthCategory(null);
							setAssetSearch(e.target.value);
						}}
						value={assetSearch}
						autoFocus
					/>
				</SearchContainer>
				<CategoryFilters>
					{CATEGORY_FILTERS.map((category) => {
						const isActive = synthCategory === category;
						const noItem =
							synths.filter((synth) => synth.category.toString() === category).length === 0;

						return (
							<CategoryButton
								variant="secondary"
								isActive={isActive}
								disabled={noItem}
								onClick={() => {
									setAssetSearch('');
									setSynthCategory(isActive ? null : category);
								}}
								key={category}
							>
								{t(`common.currency-category.${category}`)}
							</CategoryButton>
						);
					})}
				</CategoryFilters>

				<InfiniteScroll
					dataLength={synthsResults.length + oneInchTokensPaged.length}
					next={() => {
						setTimeout(() => {
							setPage(page + 1);
						}, 200);
					}}
					hasMore={oneInchEnabled && oneInchTokensPaged.length !== oneInchTokenList.length}
					loader={
						<LoadingMore>
							<Loader inline />
						</LoadingMore>
					}
					scrollableTarget="scrollableDiv"
				>
					<RowsHeader>
						<span>
							{assetSearch ? (
								<span>{t('modals.select-currency.header.search-results')}</span>
							) : synthCategory != null ? (
								t('modals.select-currency.header.category-synths', {
									category: synthCategory,
								})
							) : (
								t('modals.select-currency.header.all-synths')
							)}
						</span>
						<span>{t('modals.select-currency.header.holdings')}</span>
					</RowsHeader>
					{synthBalancesLoading ? (
						<Loader />
					) : synthsResults.length > 0 ? (
						// TODO: use `Synth` type from contracts-interface
						synthsResults.map((synth) => {
							const currencyKey = synth.name;
							return (
								<CurrencyRow
									key={currencyKey}
									onClick={() => {
										onSelect(currencyKey, false);
										onDismiss();
									}}
									balance={synthBalancesMap[currencyKey as CurrencyKey]}
									token={{
										name: synth.description,
										symbol: synth.name,
										isSynth: true,
									}}
								/>
							);
						})
					) : (
						<EmptyDisplay>{t('modals.select-currency.search.empty-results')}</EmptyDisplay>
					)}
					{oneInchTokensPaged.length ? (
						<>
							<TokensHeader>
								<span>
									{assetSearch ? (
										<span>{t('modals.select-currency.header.search-results')}</span>
									) : (
										t('modals.select-currency.header.other-tokens')
									)}
								</span>
								<span>{t('modals.select-currency.header.holdings')}</span>
							</TokensHeader>
							{oneInchTokensPaged.length > 0 ? (
								oneInchTokensPaged.map((token) => {
									const { symbol: currencyKey, balance, usdBalance } = token;
									return (
										<CurrencyRow
											key={currencyKey}
											onClick={() => {
												onSelect(currencyKey, true);
												onDismiss();
											}}
											balance={
												balance && usdBalance
													? {
															currencyKey,
															balance,
															usdBalance,
													  }
													: undefined
											}
											token={{ ...token, isSynth: false }}
										/>
									);
								})
							) : (
								<EmptyDisplay>{t('modals.select-currency.search.empty-results')}</EmptyDisplay>
							)}
						</>
					) : null}
				</InfiniteScroll>
			</Container>
		</StyledCenteredModal>
	);
};

const Container = styled.div`
	height: 100%;
	overflow-y: scroll;
`;

const StyledCenteredModal = styled(CenteredModal)`
	[data-reach-dialog-content] {
		width: 400px;
	}
	.card-body {
		height: 80vh;
		padding: 0px;
		overflow-y: scroll;
	}
`;

const SearchContainer = styled.div`
	margin: 0 16px 12px 16px;
`;

const AssetSearchInput = styled(SearchInput)`
	font-size: 16px;
	height: 40px;
	font-family: ${(props) => props.theme.fonts.regular};
	::placeholder {
		text-transform: capitalize;
		color: ${(props) => props.theme.colors.selectedTheme.button.secondary};
	}
`;

const CategoryFilters = styled.div`
	display: grid;
	grid-auto-flow: column;
	${media.lessThan('sm')`
		justify-content: space-between;
	`}
	justify-content: flex-start;
	column-gap: 10px;
	padding: 0 16px;
	margin-bottom: 18px;
`;

const CategoryButton = styled(Button)`
	height: 30px;
	text-transform: uppercase;
	font-size: 12px;

	${(props) =>
		props.isActive &&
		css`
			color: ${props.theme.colors.selectedTheme.button.text.primary};
			background: ${props.theme.colors.selectedTheme.button.fill};
		`};
	${(props) =>
		props.disabled &&
		css`
			color: ${props.theme.colors.selectedTheme.button.disabled.text};
			background: ${props.theme.colors.selectedTheme.button.disabled.background};
		`};
`;

const EmptyDisplay = styled(FlexDivCentered)`
	justify-content: center;
	font-size: 14px;
	font-family: ${(props) => props.theme.fonts.bold};
	text-align: center;
	margin: 24px 0px;
	height: 50px;
	color: ${(props) => props.theme.colors.selectedTheme.button.text.primary};
`;

const LoadingMore = styled.div`
	text-align: center;
`;

const TokensHeader = styled(RowsHeader)`
	margin-top: 10px;
`;

export default SelectCurrencyModal;<|MERGE_RESOLUTION|>--- conflicted
+++ resolved
@@ -92,13 +92,6 @@
 		const synthsList = assetSearch ? searchFilteredSynths : categoryFilteredSynths;
 		return orderBy(
 			synthsList,
-<<<<<<< HEAD
-			(synth) => {
-				const synthBalance = synthBalancesMap[synth.name as CurrencyKey];
-				return !!synthBalance ? Number(synthBalance.usdBalance) : 0;
-			},
-			'desc'
-=======
 			[
 				(synth) => {
 					const synthBalance = synthBalancesMap[synth.name as CurrencyKey];
@@ -107,7 +100,6 @@
 				(synth) => synth.name.toLowerCase(),
 			],
 			['desc', 'asc']
->>>>>>> 898a6f3d
 		);
 	}, [assetSearch, searchFilteredSynths, categoryFilteredSynths, synthBalancesMap]);
 
