--- conflicted
+++ resolved
@@ -8,12 +8,7 @@
 
 import Logo from '../../Logo';
 import Nav from './Nav';
-<<<<<<< HEAD
-import { isL2State } from 'store/wallet';
 import WalletButtons from './WalletButtons';
-=======
-import UserMenu from './UserMenu';
->>>>>>> ad0c70b1
 
 const Header: FC = () => {
 	const isL2 = useRecoilValue(isL2State);
