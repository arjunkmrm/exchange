--- conflicted
+++ resolved
@@ -22,11 +22,7 @@
 			const ReverseLookup = new Contract(
 				ENS_REVERSE_LOOKUP,
 				reverseRecordsAbi,
-<<<<<<< HEAD
-				// @ts-ignore InfuraProvider type
-=======
 				// @ts-ignore provider type
->>>>>>> 39855e4c
 				staticMainnetProvider
 			);
 
